import React, {
  useRef,
  createRef,
  useMemo,
  useEffect,
  useState,
  useCallback,
} from 'react'
import {StyleSheet, View, ScrollView} from 'react-native'
import {Text} from '../util/text/Text'
import {PressableWithHover} from '../util/PressableWithHover'
import {usePalette} from 'lib/hooks/usePalette'
import {isDesktopWeb} from 'platform/detection'
import {DraggableScrollView} from './DraggableScrollView'

export interface TabBarProps {
  testID?: string
  selectedPage: number
  items: string[]
  indicatorColor?: string
  onSelect?: (index: number) => void
  onPressSelected?: () => void
}

export function TabBar({
  testID,
  selectedPage,
  items,
  indicatorColor,
  onSelect,
  onPressSelected,
}: TabBarProps) {
  const pal = usePalette('default')
  const scrollElRef = useRef<ScrollView>(null)
  const [itemXs, setItemXs] = useState<number[]>([])
  const itemRefs = useMemo(
    () => Array.from({length: items.length}).map(() => createRef<View>()),
    [items.length],
  )
  const indicatorStyle = useMemo(
    () => ({borderBottomColor: indicatorColor || pal.colors.link}),
    [indicatorColor, pal],
  )

  useEffect(() => {
    scrollElRef.current?.scrollTo({x: itemXs[selectedPage] || 0})
  }, [scrollElRef, itemXs, selectedPage])

  const onPressItem = useCallback(
    (index: number) => {
      onSelect?.(index)
      if (index === selectedPage) {
        onPressSelected?.()
      }
    },
    [onSelect, onPressSelected, selectedPage],
  )

  const onLayout = React.useCallback(() => {
    const promises = []
    for (let i = 0; i < items.length; i++) {
      promises.push(
        new Promise<number>(resolve => {
          if (!itemRefs[i].current) {
            return resolve(0)
          }

          itemRefs[i].current?.measure((x: number) => resolve(x))
        }),
      )
    }
    Promise.all(promises).then((Xs: number[]) => {
      setItemXs(Xs)
    })
  }, [itemRefs, setItemXs, items.length])

  return (
    <View testID={testID} style={[pal.view, styles.outer]}>
      <DraggableScrollView
        horizontal={true}
        showsHorizontalScrollIndicator={false}
        ref={scrollElRef}
        contentContainerStyle={styles.contentContainer}
        onLayout={onLayout}>
        {items.map((item, i) => {
          const selected = i === selectedPage
          return (
            <PressableWithHover
              ref={itemRefs[i]}
              key={item}
              style={[styles.item, selected && indicatorStyle]}
              hoverStyle={pal.viewLight}
              onPress={() => onPressItem(i)}>
              <Text
                type="lg-bold"
                testID={testID ? `${testID}-${item}` : undefined}
                style={selected ? pal.text : pal.textLight}>
                {item}
              </Text>
            </PressableWithHover>
          )
        })}
      </DraggableScrollView>
    </View>
  )
}

const styles = isDesktopWeb
  ? StyleSheet.create({
      outer: {
        flexDirection: 'row',
        width: 598,
        paddingHorizontal: 14,
      },
      contentContainer: {},
      item: {
        paddingTop: 14,
        paddingBottom: 12,
        paddingHorizontal: 12,
        borderBottomWidth: 3,
        borderBottomColor: 'transparent',
      },
    })
  : StyleSheet.create({
      outer: {
        flex: 1,
        flexDirection: 'row',
        backgroundColor: 'transparent',
      },
      contentContainer: {
<<<<<<< HEAD
        columnGap: 14,
        marginLeft: 14,
        backgroundColor: 'transparent',
=======
        gap: 18,
        paddingHorizontal: 18,
>>>>>>> f03ac9fd
      },
      item: {
        paddingTop: 8,
        paddingBottom: 8,
        borderBottomWidth: 3,
        borderBottomColor: 'transparent',
      },
    })<|MERGE_RESOLUTION|>--- conflicted
+++ resolved
@@ -128,14 +128,10 @@
         backgroundColor: 'transparent',
       },
       contentContainer: {
-<<<<<<< HEAD
         columnGap: 14,
         marginLeft: 14,
+        paddingRight: 28,
         backgroundColor: 'transparent',
-=======
-        gap: 18,
-        paddingHorizontal: 18,
->>>>>>> f03ac9fd
       },
       item: {
         paddingTop: 8,
