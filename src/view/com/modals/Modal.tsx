import React, {useRef, useEffect} from 'react'
import {StyleSheet} from 'react-native'
import {SafeAreaView} from 'react-native-safe-area-context'
import {observer} from 'mobx-react-lite'
import BottomSheet from '@gorhom/bottom-sheet'
import {useStores} from 'state/index'
import {createCustomBackdrop} from '../util/BottomSheetCustomBackdrop'
import {usePalette} from 'lib/hooks/usePalette'
import {navigate} from '../../../Navigation'
import once from 'lodash.once'

import * as ConfirmModal from './Confirm'
import * as EditProfileModal from './EditProfile'
import * as ProfilePreviewModal from './ProfilePreview'
import * as ServerInputModal from './ServerInput'
import * as RepostModal from './Repost'
import * as SelfLabelModal from './SelfLabel'
import * as CreateOrEditMuteListModal from './CreateOrEditMuteList'
import * as ListAddRemoveUserModal from './ListAddRemoveUser'
import * as AltImageModal from './AltImage'
import * as EditImageModal from './AltImage'
import * as ReportModal from './report/Modal'
import * as DeleteAccountModal from './DeleteAccount'
import * as ChangeHandleModal from './ChangeHandle'
import * as WaitlistModal from './Waitlist'
import * as InviteCodesModal from './InviteCodes'
import * as AddAppPassword from './AddAppPasswords'
import * as ContentFilteringSettingsModal from './ContentFilteringSettings'
import * as ContentLanguagesSettingsModal from './lang-settings/ContentLanguagesSettings'
import * as PostLanguagesSettingsModal from './lang-settings/PostLanguagesSettings'
<<<<<<< HEAD
import * as OnboardingModal from './OnboardingModal'
=======
import * as PreferencesHomeFeed from './PreferencesHomeFeed'
>>>>>>> 59dcedee
import * as ModerationDetailsModal from './ModerationDetails'

const DEFAULT_SNAPPOINTS = ['90%']

export const ModalsContainer = observer(function ModalsContainer() {
  const store = useStores()
  const bottomSheetRef = useRef<BottomSheet>(null)
  const pal = usePalette('default')

  const activeModal =
    store.shell.activeModals[store.shell.activeModals.length - 1]

  const navigateOnce = once(navigate)

  const onBottomSheetAnimate = (fromIndex: number, toIndex: number) => {
    if (activeModal?.name === 'profile-preview' && toIndex === 1) {
      // begin loading the profile screen behind the scenes
      navigateOnce('Profile', {name: activeModal.did})
    }
  }
  const onBottomSheetChange = (snapPoint: number) => {
    if (snapPoint === -1) {
      store.shell.closeModal()
    } else if (activeModal?.name === 'profile-preview' && snapPoint === 1) {
      // ensure we navigate to Profile and close the modal
      navigateOnce('Profile', {name: activeModal.did})
      store.shell.closeModal()
    }
  }
  const onClose = () => {
    bottomSheetRef.current?.close()
    store.shell.closeModal()
  }

  useEffect(() => {
    if (store.shell.isModalActive) {
      bottomSheetRef.current?.expand()
    } else {
      bottomSheetRef.current?.close()
    }
  }, [store.shell.isModalActive, bottomSheetRef, activeModal?.name])

  let snapPoints: (string | number)[] = DEFAULT_SNAPPOINTS
  let element
  if (activeModal?.name === 'confirm') {
    snapPoints = ConfirmModal.snapPoints
    element = <ConfirmModal.Component {...activeModal} />
  } else if (activeModal?.name === 'edit-profile') {
    snapPoints = EditProfileModal.snapPoints
    element = <EditProfileModal.Component {...activeModal} />
  } else if (activeModal?.name === 'profile-preview') {
    snapPoints = ProfilePreviewModal.snapPoints
    element = <ProfilePreviewModal.Component {...activeModal} />
  } else if (activeModal?.name === 'server-input') {
    snapPoints = ServerInputModal.snapPoints
    element = <ServerInputModal.Component {...activeModal} />
  } else if (activeModal?.name === 'report') {
    snapPoints = ReportModal.snapPoints
    element = <ReportModal.Component {...activeModal} />
  } else if (activeModal?.name === 'create-or-edit-mute-list') {
    snapPoints = CreateOrEditMuteListModal.snapPoints
    element = <CreateOrEditMuteListModal.Component {...activeModal} />
  } else if (activeModal?.name === 'list-add-remove-user') {
    snapPoints = ListAddRemoveUserModal.snapPoints
    element = <ListAddRemoveUserModal.Component {...activeModal} />
  } else if (activeModal?.name === 'delete-account') {
    snapPoints = DeleteAccountModal.snapPoints
    element = <DeleteAccountModal.Component />
  } else if (activeModal?.name === 'repost') {
    snapPoints = RepostModal.snapPoints
    element = <RepostModal.Component {...activeModal} />
  } else if (activeModal?.name === 'self-label') {
    snapPoints = SelfLabelModal.snapPoints
    element = <SelfLabelModal.Component {...activeModal} />
  } else if (activeModal?.name === 'alt-text-image') {
    snapPoints = AltImageModal.snapPoints
    element = <AltImageModal.Component {...activeModal} />
  } else if (activeModal?.name === 'edit-image') {
    snapPoints = AltImageModal.snapPoints
    element = <EditImageModal.Component {...activeModal} />
  } else if (activeModal?.name === 'change-handle') {
    snapPoints = ChangeHandleModal.snapPoints
    element = <ChangeHandleModal.Component {...activeModal} />
  } else if (activeModal?.name === 'waitlist') {
    snapPoints = WaitlistModal.snapPoints
    element = <WaitlistModal.Component />
  } else if (activeModal?.name === 'invite-codes') {
    snapPoints = InviteCodesModal.snapPoints
    element = <InviteCodesModal.Component />
  } else if (activeModal?.name === 'add-app-password') {
    snapPoints = AddAppPassword.snapPoints
    element = <AddAppPassword.Component />
  } else if (activeModal?.name === 'content-filtering-settings') {
    snapPoints = ContentFilteringSettingsModal.snapPoints
    element = <ContentFilteringSettingsModal.Component />
  } else if (activeModal?.name === 'content-languages-settings') {
    snapPoints = ContentLanguagesSettingsModal.snapPoints
    element = <ContentLanguagesSettingsModal.Component />
  } else if (activeModal?.name === 'post-languages-settings') {
    snapPoints = PostLanguagesSettingsModal.snapPoints
    element = <PostLanguagesSettingsModal.Component />
<<<<<<< HEAD
  } else if (activeModal?.name === 'onboarding') {
    snapPoints = OnboardingModal.snapPoints
    element = <OnboardingModal.Component />
=======
  } else if (activeModal?.name === 'preferences-home-feed') {
    snapPoints = PreferencesHomeFeed.snapPoints
    element = <PreferencesHomeFeed.Component />
>>>>>>> 59dcedee
  } else if (activeModal?.name === 'moderation-details') {
    snapPoints = ModerationDetailsModal.snapPoints
    element = <ModerationDetailsModal.Component {...activeModal} />
  } else {
    return null
  }

  if (snapPoints[0] === 'fullscreen') {
    return (
      <SafeAreaView style={[styles.fullscreenContainer, pal.view]}>
        {element}
      </SafeAreaView>
    )
  }

  return (
    <BottomSheet
      ref={bottomSheetRef}
      snapPoints={snapPoints}
      index={store.shell.isModalActive ? 0 : -1}
      enablePanDownToClose
      android_keyboardInputMode="adjustResize"
      keyboardBlurBehavior="restore"
      backdropComponent={
        store.shell.isModalActive ? createCustomBackdrop(onClose) : undefined
      }
      handleIndicatorStyle={{backgroundColor: pal.text.color}}
      handleStyle={[styles.handle, pal.view]}
      onAnimate={onBottomSheetAnimate}
      onChange={onBottomSheetChange}>
      {element}
    </BottomSheet>
  )
})

const styles = StyleSheet.create({
  handle: {
    borderTopLeftRadius: 10,
    borderTopRightRadius: 10,
  },
  fullscreenContainer: {
    position: 'absolute',
    top: 0,
    left: 0,
    bottom: 0,
    right: 0,
  },
})<|MERGE_RESOLUTION|>--- conflicted
+++ resolved
@@ -28,11 +28,6 @@
 import * as ContentFilteringSettingsModal from './ContentFilteringSettings'
 import * as ContentLanguagesSettingsModal from './lang-settings/ContentLanguagesSettings'
 import * as PostLanguagesSettingsModal from './lang-settings/PostLanguagesSettings'
-<<<<<<< HEAD
-import * as OnboardingModal from './OnboardingModal'
-=======
-import * as PreferencesHomeFeed from './PreferencesHomeFeed'
->>>>>>> 59dcedee
 import * as ModerationDetailsModal from './ModerationDetails'
 
 const DEFAULT_SNAPPOINTS = ['90%']
@@ -134,15 +129,6 @@
   } else if (activeModal?.name === 'post-languages-settings') {
     snapPoints = PostLanguagesSettingsModal.snapPoints
     element = <PostLanguagesSettingsModal.Component />
-<<<<<<< HEAD
-  } else if (activeModal?.name === 'onboarding') {
-    snapPoints = OnboardingModal.snapPoints
-    element = <OnboardingModal.Component />
-=======
-  } else if (activeModal?.name === 'preferences-home-feed') {
-    snapPoints = PreferencesHomeFeed.snapPoints
-    element = <PreferencesHomeFeed.Component />
->>>>>>> 59dcedee
   } else if (activeModal?.name === 'moderation-details') {
     snapPoints = ModerationDetailsModal.snapPoints
     element = <ModerationDetailsModal.Component {...activeModal} />
