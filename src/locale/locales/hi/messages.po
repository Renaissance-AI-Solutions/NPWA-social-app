msgid ""
msgstr ""
"POT-Creation-Date: 2023-11-06 12:28-0800\n"
"MIME-Version: 1.0\n"
"Content-Type: text/plain; charset=utf-8\n"
"Content-Transfer-Encoding: 8bit\n"
"X-Generator: @lingui/cli\n"
"Language: hi\n"
"Project-Id-Version: \n"
"Report-Msgid-Bugs-To: \n"
"PO-Revision-Date: \n"
"Last-Translator: \n"
"Language-Team: \n"
"Plural-Forms: \n"

#: src/view/screens/Profile.tsx:214
#~ msgid "- end of feed -"
#~ msgstr "- फ़ीड का अंत -"

#: src/view/com/modals/SelfLabel.tsx:138
#~ msgid ". This warning is only available for posts with media attached."
#~ msgstr "यह चेतावनी केवल मीडिया वाले पोस्ट के लिए उपलब्ध है।"

#: src/view/shell/desktop/RightNav.tsx:158
msgid "{0, plural, one {# invite code available} other {# invite codes available}}"
msgstr ""

#: src/view/com/modals/Repost.tsx:44
msgid "{0}"
msgstr "{0}"

#: src/view/com/modals/CreateOrEditList.tsx:176
msgid "{0} {purposeLabel} List"
msgstr "{0} {purposeLabel} सूची"

#: src/view/shell/desktop/RightNav.tsx:141
msgid "{invitesAvailable, plural, one {Invite codes: # available} other {Invite codes: # available}}"
msgstr ""

#: src/view/screens/Settings.tsx:407
#: src/view/shell/Drawer.tsx:648
msgid "{invitesAvailable} invite code available"
msgstr ""

#: src/view/screens/Settings.tsx:409
#: src/view/shell/Drawer.tsx:650
msgid "{invitesAvailable} invite codes available"
msgstr ""

#: src/view/screens/Search/Search.tsx:87
msgid "{message}"
msgstr ""

#: src/view/com/auth/onboarding/RecommendedFeeds.tsx:30
msgid "<0>Choose your</0><1>Recommended</1><2>Feeds</2>"
msgstr "<0>अपना</0><1>पसंदीदा</1><2>फ़ीड चुनें</2>"

#: src/view/com/auth/onboarding/RecommendedFollows.tsx:37
msgid "<0>Follow some</0><1>Recommended</1><2>Users</2>"
msgstr "<0>कुछ</0><1>पसंदीदा उपयोगकर्ताओं</1><2>का अनुसरण करें</2>"

#: src/view/com/modals/AddAppPasswords.tsx:132
#~ msgid "<0>Here is your app password.</0> Use this to sign into the other app along with your handle."
#~ msgstr "<0>इधर आपका ऐप पासवर्ड है।</0> इसे अपने हैंडल के साथ दूसरे ऐप में साइन करने के लिए उपयोग करें।।"

#: src/view/screens/Moderation.tsx:212
#~ msgid "<0>Note: This setting may not be respected by third-party apps that display Bluesky content.</0>"
#~ msgstr ""

#: src/view/screens/Moderation.tsx:212
#~ msgid "<0>Note: Your profile and posts will remain publicly available. Third-party apps that display Bluesky content may not respect this setting.</0>"
#~ msgstr ""

#: src/lib/hooks/useOTAUpdate.ts:16
msgid "A new version of the app is available. Please update to continue using the app."
msgstr "ऐप का एक नया संस्करण उपलब्ध है. कृपया ऐप का उपयोग जारी रखने के लिए अपडेट करें।"

#: src/view/com/modals/EditImage.tsx:299
#: src/view/screens/Settings.tsx:417
msgid "Accessibility"
msgstr "प्रवेर्शयोग्यता"

#: src/view/com/auth/login/LoginForm.tsx:159
#: src/view/screens/Settings.tsx:286
msgid "Account"
msgstr "अकाउंट"

#: src/view/com/util/AccountDropdownBtn.tsx:41
msgid "Account options"
msgstr "अकाउंट के विकल्प"

#: src/view/com/modals/ListAddRemoveUsers.tsx:264
#: src/view/com/modals/UserAddRemoveLists.tsx:193
#: src/view/screens/ProfileList.tsx:783
msgid "Add"
msgstr "ऐड करो"

#: src/view/com/modals/SelfLabel.tsx:56
msgid "Add a content warning"
msgstr "सामग्री चेतावनी जोड़ें"

#: src/view/screens/ProfileList.tsx:773
msgid "Add a user to this list"
msgstr "इस सूची में किसी को जोड़ें"

#: src/view/screens/Settings.tsx:355
#: src/view/screens/Settings.tsx:364
msgid "Add account"
msgstr "अकाउंट जोड़ें"

#: src/view/com/composer/photos/Gallery.tsx:119
#: src/view/com/composer/photos/Gallery.tsx:180
msgid "Add alt text"
msgstr "इस फ़ोटो में विवरण जोड़ें"

#: src/view/com/modals/report/InputIssueDetails.tsx:41
#: src/view/com/modals/report/Modal.tsx:191
msgid "Add details"
msgstr "विवरण जोड़ें"

#: src/view/com/modals/report/Modal.tsx:194
msgid "Add details to report"
msgstr "रिपोर्ट करने के लिए विवरण जोड़ें"

#: src/view/com/composer/Composer.tsx:425
msgid "Add link card"
msgstr "लिंक कार्ड जोड़ें"

#: src/view/com/composer/Composer.tsx:428
msgid "Add link card:"
msgstr "लिंक कार्ड जोड़ें:"

#: src/view/com/modals/ChangeHandle.tsx:415
msgid "Add the following DNS record to your domain:"
msgstr "अपने डोमेन में निम्नलिखित DNS रिकॉर्ड जोड़ें:"

#: src/view/com/profile/ProfileHeader.tsx:329
msgid "Add to Lists"
msgstr "सूचियों में जोड़ें"

#: src/view/screens/ProfileFeed.tsx:280
msgid "Add to my feeds"
msgstr "इस फ़ीड को सहेजें"

#: src/view/com/modals/ListAddRemoveUsers.tsx:191
#: src/view/com/modals/UserAddRemoveLists.tsx:128
msgid "Added to list"
msgstr ""

#: src/view/screens/PreferencesHomeFeed.tsx:164
msgid "Adjust the number of likes a reply must have to be shown in your feed."
msgstr "पसंद की संख्या को समायोजित करें उत्तर को आपके फ़ीड में दिखाया जाना चाहिए।।"

#: src/view/com/modals/SelfLabel.tsx:75
msgid "Adult Content"
msgstr "वयस्क सामग्री"

#: src/view/screens/Settings.tsx:569
msgid "Advanced"
msgstr "विकसित"

#: src/view/com/composer/photos/Gallery.tsx:130
msgid "ALT"
msgstr "ALT"

#: src/view/com/modals/EditImage.tsx:315
msgid "Alt text"
msgstr "वैकल्पिक पाठ"

#: src/view/com/composer/photos/Gallery.tsx:209
msgid "Alt text describes images for blind and low-vision users, and helps give context to everyone."
msgstr "ऑल्ट टेक्स्ट अंधा और कम दृश्य लोगों के लिए छवियों का वर्णन करता है, और हर किसी को संदर्भ देने में मदद करता है।।"

#: src/view/com/modals/VerifyEmail.tsx:110
msgid "An email has been sent to {0}. It includes a confirmation code which you can enter below."
msgstr "{0} को ईमेल भेजा गया है। इसमें एक OTP कोड शामिल है जिसे आप नीचे दर्ज कर सकते हैं।।"

#: src/view/com/modals/ChangeEmail.tsx:119
msgid "An email has been sent to your previous address, {0}. It includes a confirmation code which you can enter below."
msgstr "{0} को ईमेल भेजा गया है। इसमें एक OTP कोड शामिल है जिसे आप नीचे दर्ज कर सकते हैं।।"

#: src/view/com/notifications/FeedItem.tsx:236
msgid "and"
msgstr "और"

#: src/view/screens/LanguageSettings.tsx:94
msgid "App Language"
msgstr "ऐप भाषा"

#: src/view/screens/Settings.tsx:589
msgid "App passwords"
msgstr "ऐप पासवर्ड"

#: src/view/screens/AppPasswords.tsx:186
msgid "App Passwords"
msgstr "ऐप पासवर्ड"

#: src/view/com/modals/AppealLabel.tsx:65
msgid "Appeal Decision"
msgstr ""

#: src/view/com/util/moderation/LabelInfo.tsx:51
msgid "Appeal this decision"
msgstr ""

#: src/view/com/util/moderation/LabelInfo.tsx:55
msgid "Appeal this decision."
msgstr ""

#: src/view/screens/Settings.tsx:432
msgid "Appearance"
msgstr "दिखावट"

#: src/view/screens/Moderation.tsx:206
#~ msgid "Apps that respect this setting, including the official Bluesky app and bsky.app website, won't show your content to logged out users."
#~ msgstr ""

#: src/view/screens/AppPasswords.tsx:223
msgid "Are you sure you want to delete the app password \"{name}\"?"
msgstr "क्या आप वाकई ऐप पासवर्ड \"{name}\" हटाना चाहते हैं?"

#: src/view/com/composer/Composer.tsx:139
msgid "Are you sure you'd like to discard this draft?"
msgstr "क्या आप वाकई इस ड्राफ्ट को हटाना करना चाहेंगे?"

#: src/view/screens/ProfileList.tsx:375
msgid "Are you sure?"
msgstr "क्या आप वास्तव में इसे करना चाहते हैं?"

#: src/view/com/util/forms/PostDropdownBtn.tsx:185
msgid "Are you sure? This cannot be undone."
msgstr "क्या आप वास्तव में इसे करना चाहते हैं? इसे असंपादित नहीं किया जा सकता है।"

#: src/view/com/modals/SelfLabel.tsx:123
msgid "Artistic or non-erotic nudity."
msgstr "कलात्मक या गैर-कामुक नग्नता।।"

#: src/view/screens/Moderation.tsx:189
#~ msgid "Ask apps to limit the visibility of my account"
#~ msgstr ""

#: src/view/com/auth/create/CreateAccount.tsx:145
#: src/view/com/auth/login/ChooseAccountForm.tsx:151
#: src/view/com/auth/login/ForgotPasswordForm.tsx:166
#: src/view/com/auth/login/LoginForm.tsx:249
#: src/view/com/auth/login/SetNewPasswordForm.tsx:148
#: src/view/com/modals/report/InputIssueDetails.tsx:45
#: src/view/com/post-thread/PostThread.tsx:385
#: src/view/com/post-thread/PostThread.tsx:435
#: src/view/com/post-thread/PostThread.tsx:443
#: src/view/com/profile/ProfileHeader.tsx:648
msgid "Back"
msgstr "वापस"

#: src/view/screens/Settings.tsx:461
msgid "Basics"
msgstr "मूल बातें"

#: src/view/com/auth/create/Step2.tsx:131
#: src/view/com/modals/BirthDateSettings.tsx:72
msgid "Birthday"
msgstr "जन्मदिन"

#: src/view/screens/Settings.tsx:312
msgid "Birthday:"
msgstr "जन्मदिन:"

#: src/view/com/profile/ProfileHeader.tsx:258
#: src/view/com/profile/ProfileHeader.tsx:365
msgid "Block Account"
msgstr "खाता ब्लॉक करें"

#: src/view/screens/ProfileList.tsx:545
msgid "Block accounts"
msgstr "खाता ब्लॉक करें"

#: src/view/screens/ProfileList.tsx:495
msgid "Block list"
msgstr ""

#: src/view/screens/ProfileList.tsx:330
msgid "Block these accounts?"
msgstr "खाता ब्लॉक करें?"

#: src/view/screens/Moderation.tsx:121
msgid "Blocked accounts"
msgstr "ब्लॉक किए गए खाते"

#: src/view/screens/ModerationBlockedAccounts.tsx:106
msgid "Blocked Accounts"
msgstr "ब्लॉक किए गए खाते"

#: src/view/com/profile/ProfileHeader.tsx:260
msgid "Blocked accounts cannot reply in your threads, mention you, or otherwise interact with you."
msgstr "अवरुद्ध खाते आपके थ्रेड्स में उत्तर नहीं दे सकते, आपका उल्लेख नहीं कर सकते, या अन्यथा आपके साथ बातचीत नहीं कर सकते।"

#: src/view/screens/ModerationBlockedAccounts.tsx:114
msgid "Blocked accounts cannot reply in your threads, mention you, or otherwise interact with you. You will not see their content and they will be prevented from seeing yours."
msgstr "अवरुद्ध खाते आपके थ्रेड्स में उत्तर नहीं दे सकते, आपका उल्लेख नहीं कर सकते, या अन्यथा आपके साथ बातचीत नहीं कर सकते। आप उनकी सामग्री नहीं देख पाएंगे और उन्हें आपकी सामग्री देखने से रोका जाएगा।"

#: src/view/com/post-thread/PostThread.tsx:241
msgid "Blocked post."
msgstr "ब्लॉक पोस्ट।"

#: src/view/screens/ProfileList.tsx:332
msgid "Blocking is public. Blocked accounts cannot reply in your threads, mention you, or otherwise interact with you."
msgstr "अवरोधन सार्वजनिक है. अवरुद्ध खाते आपके थ्रेड्स में उत्तर नहीं दे सकते, आपका उल्लेख नहीं कर सकते, या अन्यथा आपके साथ बातचीत नहीं कर सकते।"

#: src/view/com/auth/SplashScreen.tsx:26
msgid "Bluesky"
msgstr "Bluesky"

#: src/view/com/auth/onboarding/WelcomeMobile.tsx:80
msgid "Bluesky is flexible."
msgstr "Bluesky लचीला है।।"

#: src/view/com/auth/onboarding/WelcomeMobile.tsx:69
msgid "Bluesky is open."
msgstr "Bluesky खुला है।।"

#: src/view/com/auth/onboarding/WelcomeMobile.tsx:56
msgid "Bluesky is public."
msgstr "Bluesky सार्वजनिक है।।"

#: src/view/com/modals/Waitlist.tsx:70
msgid "Bluesky uses invites to build a healthier community. If you don't know anybody with an invite, you can sign up for the waitlist and we'll send one soon."
msgstr "ब्लूस्की एक स्वस्थ समुदाय बनाने के लिए आमंत्रित करता है। यदि आप किसी को आमंत्रित नहीं करते हैं, तो आप प्रतीक्षा सूची के लिए साइन अप कर सकते हैं और हम जल्द ही एक भेज देंगे।।"

#: src/view/com/modals/ServerInput.tsx:78
msgid "Bluesky.Social"
msgstr "Bluesky.Social"

#: src/view/screens/Settings.tsx:718
msgid "Build version {0} {1}"
msgstr "Build version {0} {1}"

#: src/view/com/composer/photos/OpenCameraBtn.tsx:60
#: src/view/com/util/UserAvatar.tsx:217
#: src/view/com/util/UserBanner.tsx:38
msgid "Camera"
msgstr "कैमरा"

#: src/view/com/modals/AddAppPasswords.tsx:214
msgid "Can only contain letters, numbers, spaces, dashes, and underscores. Must be at least 4 characters long, but no more than 32 characters long."
msgstr "केवल अक्षर, संख्या, रिक्त स्थान, डैश और अंडरस्कोर हो सकते हैं। कम से कम 4 अक्षर लंबा होना चाहिए, लेकिन 32 अक्षरों से अधिक लंबा नहीं होना चाहिए।।"

#: src/view/com/composer/Composer.tsx:278
#: src/view/com/composer/Composer.tsx:281
#: src/view/com/modals/AltImage.tsx:127
#: src/view/com/modals/ChangeEmail.tsx:218
#: src/view/com/modals/ChangeEmail.tsx:220
#: src/view/com/modals/Confirm.tsx:88
#: src/view/com/modals/CreateOrEditList.tsx:267
#: src/view/com/modals/CreateOrEditList.tsx:272
#: src/view/com/modals/DeleteAccount.tsx:150
#: src/view/com/modals/DeleteAccount.tsx:223
#: src/view/com/modals/EditImage.tsx:323
#: src/view/com/modals/EditProfile.tsx:248
#: src/view/com/modals/LinkWarning.tsx:85
#: src/view/com/modals/Repost.tsx:73
#: src/view/com/modals/Waitlist.tsx:136
#: src/view/screens/Search/Search.tsx:558
#: src/view/shell/desktop/Search.tsx:182
msgid "Cancel"
msgstr "कैंसिल"

#: src/view/com/modals/DeleteAccount.tsx:146
#: src/view/com/modals/DeleteAccount.tsx:219
msgid "Cancel account deletion"
msgstr "अकाउंट बंद मत करो"

#: src/view/com/modals/AltImage.tsx:122
msgid "Cancel add image alt text"
msgstr "ऑल्ट टेक्स्ट मत जोड़ें"

#: src/view/com/modals/ChangeHandle.tsx:149
msgid "Cancel change handle"
msgstr "नाम मत बदलो"

#: src/view/com/modals/crop-image/CropImage.web.tsx:134
msgid "Cancel image crop"
msgstr "तस्वीर को क्रॉप मत करो"

#: src/view/com/modals/EditProfile.tsx:243
msgid "Cancel profile editing"
msgstr "प्रोफ़ाइल संपादन मत करो"

#: src/view/com/modals/Repost.tsx:64
msgid "Cancel quote post"
msgstr "कोटे पोस्ट मत करो"

#: src/view/com/modals/ListAddRemoveUsers.tsx:87
#: src/view/shell/desktop/Search.tsx:178
msgid "Cancel search"
msgstr "खोज मत करो"

#: src/view/com/modals/Waitlist.tsx:132
msgid "Cancel waitlist signup"
msgstr "प्रतीक्षा सूची पंजीकरण मत करो"

#: src/view/screens/Settings.tsx:306
msgid "Change"
msgstr "परिवर्तन"

#: src/view/screens/Settings.tsx:601
#: src/view/screens/Settings.tsx:610
msgid "Change handle"
msgstr "हैंडल बदलें"

#: src/view/com/modals/ChangeHandle.tsx:161
msgid "Change Handle"
msgstr "हैंडल बदलें"

#: src/view/com/modals/VerifyEmail.tsx:133
msgid "Change my email"
msgstr "मेरा ईमेल बदलें"

#: src/view/com/modals/ChangeEmail.tsx:109
msgid "Change Your Email"
msgstr "मेरा ईमेल बदलें"

#: src/view/com/auth/onboarding/RecommendedFeeds.tsx:121
msgid "Check out some recommended feeds. Tap + to add them to your list of pinned feeds."
msgstr "कुछ अनुशंसित फ़ीड देखें. उन्हें अपनी पिन की गई फ़ीड की सूची में जोड़ने के लिए + टैप करें।"

#: src/view/com/auth/onboarding/RecommendedFollows.tsx:185
msgid "Check out some recommended users. Follow them to see similar users."
msgstr "कुछ अनुशंसित उपयोगकर्ताओं की जाँच करें। ऐसे ही उपयोगकर्ता देखने के लिए उनका अनुसरण करें।"

#: src/view/com/modals/DeleteAccount.tsx:163
msgid "Check your inbox for an email with the confirmation code to enter below:"
msgstr "नीचे प्रवेश करने के लिए OTP कोड के साथ एक ईमेल के लिए अपने इनबॉक्स की जाँच करें:"

#: src/view/com/modals/ServerInput.tsx:38
msgid "Choose Service"
msgstr "सेवा चुनें"

#: src/view/com/auth/onboarding/WelcomeMobile.tsx:83
msgid "Choose the algorithms that power your experience with custom feeds."
msgstr "उन एल्गोरिदम का चयन करें जो कस्टम फीड्स के साथ अपने अनुभव को शक्ति देते हैं।।"

#: src/view/com/auth/create/Step2.tsx:106
msgid "Choose your password"
msgstr "अपना पासवर्ड चुनें"

#: src/view/screens/Settings.tsx:694
msgid "Clear all legacy storage data"
msgstr ""

#: src/view/screens/Settings.tsx:696
msgid "Clear all legacy storage data (restart after this)"
msgstr ""

#: src/view/screens/Settings.tsx:706
msgid "Clear all storage data"
msgstr ""

#: src/view/screens/Settings.tsx:708
msgid "Clear all storage data (restart after this)"
msgstr ""

#: src/view/com/util/forms/SearchInput.tsx:73
#: src/view/screens/Search/Search.tsx:543
msgid "Clear search query"
msgstr "खोज क्वेरी साफ़ करें"

#: src/view/com/auth/login/PasswordUpdatedForm.tsx:38
msgid "Close alert"
msgstr "चेतावनी को बंद करो"

#: src/view/com/util/BottomSheetCustomBackdrop.tsx:33
msgid "Close bottom drawer"
msgstr "बंद करो"

#: src/view/com/lightbox/ImageViewing/components/ImageDefaultHeader.tsx:26
msgid "Close image"
msgstr "छवि बंद करें"

#: src/view/com/lightbox/Lightbox.web.tsx:112
msgid "Close image viewer"
msgstr "छवि बंद करें"

#: src/view/shell/index.web.tsx:49
msgid "Close navigation footer"
msgstr "नेविगेशन पाद बंद करें"

#: src/view/screens/CommunityGuidelines.tsx:32
msgid "Community Guidelines"
msgstr "समुदाय दिशानिर्देश"

#: src/view/com/composer/Prompt.tsx:24
msgid "Compose reply"
msgstr "जवाब लिखो"

#: src/view/com/modals/AppealLabel.tsx:98
#: src/view/com/modals/Confirm.tsx:75
#: src/view/com/modals/SelfLabel.tsx:154
#: src/view/com/modals/VerifyEmail.tsx:217
#: src/view/screens/PreferencesHomeFeed.tsx:299
#: src/view/screens/PreferencesThreads.tsx:153
msgid "Confirm"
msgstr "हो गया"

#: src/view/com/modals/ChangeEmail.tsx:193
#: src/view/com/modals/ChangeEmail.tsx:195
msgid "Confirm Change"
msgstr "बदलाव की पुष्टि करें"

#: src/view/com/modals/lang-settings/ConfirmLanguagesButton.tsx:34
msgid "Confirm content language settings"
msgstr "सामग्री भाषा सेटिंग्स की पुष्टि करें"

#: src/view/com/modals/DeleteAccount.tsx:209
msgid "Confirm delete account"
msgstr "खाते को हटा दें"

#: src/view/com/modals/ChangeEmail.tsx:157
#: src/view/com/modals/DeleteAccount.tsx:176
#: src/view/com/modals/VerifyEmail.tsx:151
msgid "Confirmation code"
msgstr "OTP कोड"

#: src/view/com/auth/create/CreateAccount.tsx:178
#: src/view/com/auth/login/LoginForm.tsx:268
msgid "Connecting..."
msgstr "कनेक्टिंग ..।"

#: src/view/screens/Moderation.tsx:79
msgid "Content filtering"
msgstr "सामग्री फ़िल्टरिंग"

#: src/view/com/modals/ContentFilteringSettings.tsx:44
msgid "Content Filtering"
msgstr "सामग्री फ़िल्टरिंग"

#: src/view/com/modals/lang-settings/ContentLanguagesSettings.tsx:74
#: src/view/screens/LanguageSettings.tsx:277
msgid "Content Languages"
msgstr "सामग्री भाषा"

#: src/view/com/util/moderation/ScreenHider.tsx:69
msgid "Content Warning"
msgstr "सामग्री चेतावनी"

#: src/view/com/composer/labels/LabelsBtn.tsx:31
msgid "Content warnings"
msgstr "सामग्री चेतावनी"

#: src/view/com/auth/onboarding/RecommendedFeeds.tsx:148
#: src/view/com/auth/onboarding/RecommendedFollows.tsx:209
msgid "Continue"
msgstr "आगे बढ़ें"

#: src/view/com/modals/AddAppPasswords.tsx:193
#: src/view/com/modals/InviteCodes.tsx:179
msgid "Copied"
msgstr "कॉपी कर ली"

#: src/view/com/modals/AddAppPasswords.tsx:186
msgid "Copy"
msgstr "कॉपी"

#: src/view/screens/ProfileList.tsx:407
msgid "Copy link to list"
msgstr ""

#: src/view/com/util/forms/PostDropdownBtn.tsx:126
msgid "Copy link to post"
msgstr ""

#: src/view/com/profile/ProfileHeader.tsx:314
msgid "Copy link to profile"
msgstr ""

#: src/view/com/util/forms/PostDropdownBtn.tsx:112
msgid "Copy post text"
msgstr "पोस्ट टेक्स्ट कॉपी करें"

#: src/view/screens/CopyrightPolicy.tsx:29
msgid "Copyright Policy"
msgstr "कॉपीराइट नीति"

#: src/view/screens/ProfileFeed.tsx:103
msgid "Could not load feed"
msgstr "फ़ीड लोड नहीं कर सकता"

#: src/view/screens/ProfileList.tsx:860
msgid "Could not load list"
msgstr "सूची लोड नहीं कर सकता"

#: src/view/com/auth/SplashScreen.tsx:41
msgid "Create a new account"
msgstr "नया खाता बनाएं"

#: src/view/com/auth/create/CreateAccount.tsx:124
msgid "Create Account"
msgstr "खाता बनाएँ"

#: src/view/com/auth/SplashScreen.tsx:38
msgid "Create new account"
msgstr "नया खाता बनाएं"

#: src/view/screens/AppPasswords.tsx:248
msgid "Created {0}"
msgstr "बनाया गया {0}"

#: src/view/com/modals/ChangeHandle.tsx:387
#: src/view/com/modals/ServerInput.tsx:102
msgid "Custom domain"
msgstr "कस्टम डोमेन"

#: src/view/screens/Settings.tsx:615
msgid "Danger Zone"
msgstr "खतरा क्षेत्र"

#: src/view/screens/Settings.tsx:411
#~ msgid "Dark"
#~ msgstr "डार्क मोड"

#: src/view/screens/Settings.tsx:622
msgid "Delete account"
msgstr "खाता हटाएं"

#: src/view/com/modals/DeleteAccount.tsx:83
msgid "Delete Account"
msgstr "खाता हटाएं"

#: src/view/screens/AppPasswords.tsx:221
#: src/view/screens/AppPasswords.tsx:241
msgid "Delete app password"
msgstr "अप्प पासवर्ड हटाएं"

#: src/view/screens/ProfileList.tsx:374
#: src/view/screens/ProfileList.tsx:434
msgid "Delete List"
msgstr "सूची हटाएँ"

#: src/view/com/modals/DeleteAccount.tsx:212
msgid "Delete my account"
msgstr "मेरा खाता हटाएं"

#: src/view/screens/Settings.tsx:632
msgid "Delete my account…"
msgstr "मेरा खाता हटाएं…"

#: src/view/com/util/forms/PostDropdownBtn.tsx:180
msgid "Delete post"
msgstr "पोस्ट को हटाएं"

#: src/view/com/util/forms/PostDropdownBtn.tsx:184
msgid "Delete this post?"
msgstr "इस पोस्ट को डीलीट करें?"

#: src/view/com/post-thread/PostThread.tsx:233
msgid "Deleted post."
msgstr "यह पोस्ट मिटाई जा चुकी है"

#: src/view/com/modals/CreateOrEditList.tsx:218
#: src/view/com/modals/CreateOrEditList.tsx:234
#: src/view/com/modals/EditProfile.tsx:197
#: src/view/com/modals/EditProfile.tsx:209
msgid "Description"
msgstr "विवरण"

#: src/view/com/auth/create/Step1.tsx:96
msgid "Dev Server"
msgstr "देव सर्वर"

#: src/view/screens/Settings.tsx:637
msgid "Developer Tools"
msgstr "डेवलपर उपकरण"

#: src/view/com/composer/Composer.tsx:140
msgid "Discard"
msgstr ""

#: src/view/com/composer/Composer.tsx:134
msgid "Discard draft"
msgstr "ड्राफ्ट हटाएं"

#: src/view/screens/Feeds.tsx:405
msgid "Discover new feeds"
msgstr "नए फ़ीड की खोज करें"

#: src/view/com/modals/EditProfile.tsx:191
msgid "Display name"
msgstr "नाम"

#: src/view/com/modals/EditProfile.tsx:179
msgid "Display Name"
msgstr "प्रदर्शन का नाम"

#: src/view/com/modals/ChangeHandle.tsx:485
msgid "Domain verified!"
msgstr "डोमेन सत्यापित!"

#: src/view/com/auth/onboarding/RecommendedFollows.tsx:86
#: src/view/com/modals/ContentFilteringSettings.tsx:88
#: src/view/com/modals/ContentFilteringSettings.tsx:96
#: src/view/com/modals/crop-image/CropImage.web.tsx:152
#: src/view/com/modals/EditImage.tsx:333
#: src/view/com/modals/ListAddRemoveUsers.tsx:142
#: src/view/com/modals/SelfLabel.tsx:157
#: src/view/com/modals/UserAddRemoveLists.tsx:79
#: src/view/screens/PreferencesHomeFeed.tsx:302
#: src/view/screens/PreferencesThreads.tsx:156
msgid "Done"
msgstr "खत्म"

#: src/view/com/modals/lang-settings/ConfirmLanguagesButton.tsx:42
msgid "Done{extraText}"
msgstr "खत्म {extraText}"

#: src/view/com/modals/InviteCodes.tsx:94
msgid "Each code works once. You'll receive more invite codes periodically."
msgstr "प्रत्येक कोड एक बार काम करता है। आपको समय-समय पर अधिक आमंत्रण कोड प्राप्त होंगे।"

#: src/view/com/composer/photos/Gallery.tsx:144
#: src/view/com/modals/EditImage.tsx:207
msgid "Edit image"
msgstr "छवि संपादित करें"

#: src/view/screens/ProfileList.tsx:422
msgid "Edit list details"
msgstr "सूची विवरण संपादित करें"

#: src/view/screens/Feeds.tsx:367
#: src/view/screens/SavedFeeds.tsx:85
msgid "Edit My Feeds"
msgstr "मेरी फ़ीड संपादित करें"

#: src/view/com/modals/EditProfile.tsx:151
msgid "Edit my profile"
msgstr "मेरी प्रोफ़ाइल संपादित करें"

#: src/view/com/profile/ProfileHeader.tsx:429
msgid "Edit profile"
msgstr "मेरी प्रोफ़ाइल संपादित करें"

#: src/view/com/profile/ProfileHeader.tsx:432
msgid "Edit Profile"
msgstr "मेरी प्रोफ़ाइल संपादित करें"

#: src/view/screens/Feeds.tsx:330
msgid "Edit Saved Feeds"
msgstr "एडिट सेव्ड फीड"

#: src/view/com/auth/create/Step2.tsx:90
#: src/view/com/auth/login/ForgotPasswordForm.tsx:148
#: src/view/com/modals/ChangeEmail.tsx:141
#: src/view/com/modals/Waitlist.tsx:88
msgid "Email"
msgstr "ईमेल"

#: src/view/com/auth/create/Step2.tsx:81
msgid "Email address"
msgstr "ईमेल"

#: src/view/com/modals/ChangeEmail.tsx:111
msgid "Email Updated"
msgstr "ईमेल अपडेट किया गया"

#: src/view/screens/Settings.tsx:290
msgid "Email:"
msgstr "ईमेल:"

#: src/view/screens/PreferencesHomeFeed.tsx:138
msgid "Enable this setting to only see replies between people you follow."
msgstr "इस सेटिंग को केवल उन लोगों के बीच जवाब देखने में सक्षम करें जिन्हें आप फॉलो करते हैं।।"

#: src/view/screens/Profile.tsx:472
msgid "End of feed"
msgstr ""

#: src/view/com/auth/create/Step1.tsx:71
msgid "Enter the address of your provider:"
msgstr "अपने प्रदाता का पता दर्ज करें:"

#: src/view/com/modals/ChangeHandle.tsx:369
msgid "Enter the domain you want to use"
msgstr "आप जिस डोमेन का उपयोग करना चाहते हैं उसे दर्ज करें"

#: src/view/com/auth/login/ForgotPasswordForm.tsx:101
msgid "Enter the email you used to create your account. We'll send you a \"reset code\" so you can set a new password."
msgstr "वह ईमेल दर्ज करें जिसका उपयोग आपने अपना खाता बनाने के लिए किया था। हम आपको एक \"reset code\" भेजेंगे ताकि आप एक नया पासवर्ड सेट कर सकें।"

#: src/view/com/auth/create/Step2.tsx:86
msgid "Enter your email address"
msgstr "अपना ईमेल पता दर्ज करें"

#: src/view/com/modals/ChangeEmail.tsx:117
msgid "Enter your new email address below."
msgstr "नीचे अपना नया ईमेल पता दर्ज करें।।"

#: src/view/com/auth/login/Login.tsx:99
msgid "Enter your username and password"
msgstr "अपने यूज़रनेम और पासवर्ड दर्ज करें"

#: src/view/screens/Search/Search.tsx:105
msgid "Error:"
msgstr ""

#: src/view/com/lightbox/Lightbox.web.tsx:156
msgid "Expand alt text"
msgstr "ऑल्ट टेक्स्ट"

#: src/view/com/auth/onboarding/RecommendedFeeds.tsx:109
#: src/view/com/auth/onboarding/RecommendedFeeds.tsx:141
msgid "Failed to load recommended feeds"
msgstr "अनुशंसित फ़ीड लोड करने में विफल"

#: src/view/screens/Feeds.tsx:559
msgid "Feed offline"
msgstr "फ़ीड ऑफ़लाइन है"

#: src/view/com/feeds/FeedPage.tsx:140
msgid "Feed Preferences"
msgstr "फ़ीड प्राथमिकता"

#: src/view/shell/desktop/RightNav.tsx:64
#: src/view/shell/Drawer.tsx:300
msgid "Feedback"
msgstr "प्रतिक्रिया"

#: src/view/screens/Feeds.tsx:475
#: src/view/screens/Profile.tsx:164
#: src/view/shell/bottom-bar/BottomBar.tsx:168
#: src/view/shell/desktop/LeftNav.tsx:341
#: src/view/shell/Drawer.tsx:463
#: src/view/shell/Drawer.tsx:464
msgid "Feeds"
msgstr "सभी फ़ीड"

#: src/view/com/auth/onboarding/RecommendedFeeds.tsx:57
msgid "Feeds are created by users to curate content. Choose some feeds that you find interesting."
msgstr "सामग्री को व्यवस्थित करने के लिए उपयोगकर्ताओं द्वारा फ़ीड बनाए जाते हैं। कुछ फ़ीड चुनें जो आपको दिलचस्प लगें।"

#: src/view/screens/SavedFeeds.tsx:156
msgid "Feeds are custom algorithms that users build with a little coding expertise. <0/> for more information."
msgstr "फ़ीड कस्टम एल्गोरिदम हैं जिन्हें उपयोगकर्ता थोड़ी कोडिंग विशेषज्ञता के साथ बनाते हैं। <0/> अधिक जानकारी के लिए."

#: src/view/com/auth/onboarding/RecommendedFollowsItem.tsx:150
msgid "Finding similar accounts..."
msgstr "मिलते-जुलते खाते ढूँढना"

#: src/view/screens/PreferencesHomeFeed.tsx:102
msgid "Fine-tune the content you see on your home screen."
msgstr "अपने मुख्य फ़ीड की स्क्रीन पर दिखाई देने वाली सामग्री को ठीक करें।।"

#: src/view/screens/PreferencesThreads.tsx:60
msgid "Fine-tune the discussion threads."
msgstr "चर्चा धागे को ठीक-ट्यून करें।।"

#: src/view/com/profile/ProfileHeader.tsx:514
msgid "Follow"
msgstr "फॉलो"

#: src/view/com/auth/onboarding/RecommendedFollows.tsx:64
msgid "Follow some users to get started. We can recommend you more users based on who you find interesting."
msgstr "आरंभ करने के लिए कुछ उपयोगकर्ताओं का अनुसरण करें. आपको कौन दिलचस्प लगता है, इसके आधार पर हम आपको और अधिक उपयोगकर्ताओं की अनुशंसा कर सकते हैं।"

#: src/view/screens/PreferencesHomeFeed.tsx:145
msgid "Followed users only"
msgstr "केवल वे यूजर को फ़ॉलो किया गया"

#: src/view/screens/ProfileFollowers.tsx:25
msgid "Followers"
msgstr "यह यूजर आपका फ़ोलो करता है"

#: src/view/com/profile/ProfileHeader.tsx:600
msgid "following"
msgstr "फोल्लोविंग"

#: src/view/com/profile/ProfileHeader.tsx:498
#: src/view/screens/ProfileFollows.tsx:25
msgid "Following"
msgstr "फोल्लोविंग"

#: src/view/com/profile/ProfileHeader.tsx:547
msgid "Follows you"
msgstr "यह यूजर आपका फ़ोलो करता है"

#: src/view/com/modals/DeleteAccount.tsx:107
msgid "For security reasons, we'll need to send a confirmation code to your email address."
msgstr "सुरक्षा कारणों के लिए, हमें आपके ईमेल पते पर एक OTP कोड भेजने की आवश्यकता होगी।।"

#: src/view/com/modals/AddAppPasswords.tsx:207
msgid "For security reasons, you won't be able to view this again. If you lose this password, you'll need to generate a new one."
msgstr "सुरक्षा कारणों के लिए, आप इसे फिर से देखने में सक्षम नहीं होंगे। यदि आप इस पासवर्ड को खो देते हैं, तो आपको एक नया उत्पन्न करना होगा।।"

#: src/view/com/auth/login/LoginForm.tsx:231
msgid "Forgot"
msgstr "भूल"

#: src/view/com/auth/login/LoginForm.tsx:228
msgid "Forgot password"
msgstr "पासवर्ड भूल गए"

#: src/view/com/auth/login/Login.tsx:127
#: src/view/com/auth/login/Login.tsx:143
msgid "Forgot Password"
msgstr "पासवर्ड भूल गए"

#: src/view/com/composer/photos/SelectPhotoBtn.tsx:43
msgid "Gallery"
msgstr "गैलरी"

#: src/view/com/modals/VerifyEmail.tsx:175
msgid "Get Started"
msgstr "प्रारंभ करें"

#: src/view/com/auth/LoggedOut.tsx:68
#: src/view/com/auth/LoggedOut.tsx:69
#: src/view/com/util/moderation/ScreenHider.tsx:105
#: src/view/shell/desktop/LeftNav.tsx:106
msgid "Go back"
msgstr "वापस जाओ"

#: src/view/screens/ProfileFeed.tsx:112
#: src/view/screens/ProfileFeed.tsx:117
#: src/view/screens/ProfileList.tsx:869
#: src/view/screens/ProfileList.tsx:874
msgid "Go Back"
msgstr "वापस जाओ"

#: src/view/com/auth/login/ForgotPasswordForm.tsx:181
#: src/view/com/auth/login/LoginForm.tsx:278
#: src/view/com/auth/login/SetNewPasswordForm.tsx:163
msgid "Go to next"
msgstr "अगला"

#: src/view/com/modals/ChangeHandle.tsx:265
msgid "Handle"
msgstr "हैंडल"

#: src/view/shell/desktop/RightNav.tsx:93
#: src/view/shell/Drawer.tsx:310
msgid "Help"
msgstr "सहायता"

#: src/view/com/modals/AddAppPasswords.tsx:148
msgid "Here is your app password."
msgstr "यहां आपका ऐप पासवर्ड है."

#: src/view/com/notifications/FeedItem.tsx:316
msgid "Hide"
msgstr "इसे छिपाएं"

#: src/view/com/notifications/FeedItem.tsx:308
msgid "Hide user list"
msgstr "उपयोगकर्ता सूची छुपाएँ"

#: src/view/com/posts/FeedErrorMessage.tsx:102
#~ msgid "Hmm, some kind of issue occured when contacting the feed server. Please let the feed owner know about this issue."
#~ msgstr ""

#: src/view/com/posts/FeedErrorMessage.tsx:110
msgid "Hmm, some kind of issue occurred when contacting the feed server. Please let the feed owner know about this issue."
msgstr ""

#: src/view/com/posts/FeedErrorMessage.tsx:98
msgid "Hmm, the feed server appears to be misconfigured. Please let the feed owner know about this issue."
msgstr ""

#: src/view/com/posts/FeedErrorMessage.tsx:104
msgid "Hmm, the feed server appears to be offline. Please let the feed owner know about this issue."
msgstr ""

#: src/view/com/posts/FeedErrorMessage.tsx:101
msgid "Hmm, the feed server gave a bad response. Please let the feed owner know about this issue."
msgstr ""

#: src/view/com/posts/FeedErrorMessage.tsx:95
msgid "Hmm, we're having trouble finding this feed. It may have been deleted."
msgstr ""

#: src/view/com/posts/FeedErrorMessage.tsx:87
#~ msgid "Hmmm, we're having trouble finding this feed. It may have been deleted."
#~ msgstr ""

#: src/view/shell/bottom-bar/BottomBar.tsx:124
#: src/view/shell/desktop/LeftNav.tsx:305
#: src/view/shell/Drawer.tsx:387
#: src/view/shell/Drawer.tsx:388
msgid "Home"
msgstr "होम फीड"

#: src/view/com/pager/FeedsTabBarMobile.tsx:99
#: src/view/screens/PreferencesHomeFeed.tsx:95
#: src/view/screens/Settings.tsx:481
msgid "Home Feed Preferences"
msgstr "होम फ़ीड प्राथमिकताएं"

#: src/view/com/auth/login/ForgotPasswordForm.tsx:114
msgid "Hosting provider"
msgstr "होस्टिंग प्रदाता"

#: src/view/com/auth/create/Step1.tsx:76
#: src/view/com/auth/create/Step1.tsx:81
msgid "Hosting provider address"
msgstr "होस्टिंग प्रदाता पता"

#: src/view/com/modals/VerifyEmail.tsx:200
msgid "I have a code"
msgstr "मेरे पास एक OTP कोड है"

#: src/view/com/modals/ChangeHandle.tsx:281
msgid "I have my own domain"
msgstr "मेरे पास अपना डोमेन है"

#: src/view/com/modals/SelfLabel.tsx:127
msgid "If none are selected, suitable for all ages."
msgstr "यदि किसी को चुना जाता है, तो सभी उम्र के लिए उपयुक्त है।।"

#: src/view/com/modals/AltImage.tsx:96
msgid "Image alt text"
msgstr "छवि alt पाठ"

#: src/view/com/util/UserAvatar.tsx:304
#: src/view/com/util/UserBanner.tsx:116
msgid "Image options"
msgstr "छवि विकल्प"

#: src/view/com/search/Suggestions.tsx:104
#: src/view/com/search/Suggestions.tsx:115
#~ msgid "In Your Network"
#~ msgstr "आपके नेटवर्क में"

#: src/view/com/auth/login/LoginForm.tsx:113
msgid "Invalid username or password"
msgstr "अवैध उपयोगकर्ता नाम या पासवर्ड"

#: src/view/screens/Settings.tsx:383
msgid "Invite"
msgstr "आमंत्रण भेजो"

#: src/view/com/modals/InviteCodes.tsx:91
#: src/view/screens/Settings.tsx:371
msgid "Invite a Friend"
msgstr "एक दोस्त को आमंत्रित करें"

#: src/view/com/auth/create/Step2.tsx:57
msgid "Invite code"
msgstr "आमंत्रण कोड"

#: src/view/com/auth/create/state.ts:136
msgid "Invite code not accepted. Check that you input it correctly and try again."
msgstr ""

#: src/view/shell/Drawer.tsx:629
msgid "Invite codes: {invitesAvailable} available"
msgstr ""

#: src/view/com/modals/Waitlist.tsx:67
msgid "Join the waitlist"
msgstr "प्रतीक्षा सूची में शामिल हों"

#: src/view/com/auth/create/Step2.tsx:68
#: src/view/com/auth/create/Step2.tsx:72
msgid "Join the waitlist."
msgstr "प्रतीक्षा सूची में शामिल हों।।"

#: src/view/com/modals/Waitlist.tsx:124
msgid "Join Waitlist"
msgstr "वेटरलिस्ट में शामिल हों"

#: src/view/com/composer/select-language/SelectLangBtn.tsx:104
msgid "Language selection"
msgstr "अपनी भाषा चुने"

#: src/view/screens/LanguageSettings.tsx:88
msgid "Language Settings"
msgstr "भाषा सेटिंग्स"

#: src/view/screens/Settings.tsx:541
msgid "Languages"
msgstr "भाषा"

#: src/view/com/util/moderation/PostAlerts.tsx:47
#: src/view/com/util/moderation/ProfileHeaderAlerts.tsx:65
#: src/view/com/util/moderation/ScreenHider.tsx:88
msgid "Learn More"
msgstr "अधिक जानें"

#: src/view/com/util/moderation/ContentHider.tsx:83
#: src/view/com/util/moderation/PostAlerts.tsx:40
#: src/view/com/util/moderation/PostHider.tsx:76
#: src/view/com/util/moderation/ProfileHeaderAlerts.tsx:49
#: src/view/com/util/moderation/ScreenHider.tsx:85
msgid "Learn more about this warning"
msgstr "इस चेतावनी के बारे में अधिक जानें"

#: src/view/screens/Moderation.tsx:239
msgid "Learn more about what is public on Bluesky."
msgstr ""

#: src/view/com/modals/lang-settings/ContentLanguagesSettings.tsx:82
msgid "Leave them all unchecked to see any language."
msgstr "उन्हें किसी भी भाषा को देखने के लिए अनचेक छोड़ दें।।"

#: src/view/com/modals/LinkWarning.tsx:49
msgid "Leaving Bluesky"
msgstr "लीविंग Bluesky"

#: src/view/com/auth/login/Login.tsx:128
#: src/view/com/auth/login/Login.tsx:144
msgid "Let's get your password reset!"
msgstr "चलो अपना पासवर्ड रीसेट करें!"

#: src/view/com/util/UserAvatar.tsx:241
#: src/view/com/util/UserBanner.tsx:60
msgid "Library"
msgstr "चित्र पुस्तकालय"

#: src/view/screens/Settings.tsx:405
#~ msgid "Light"
#~ msgstr "लाइट मोड"

#: src/view/screens/ProfileFeed.tsx:643
msgid "Like this feed"
msgstr "इस फ़ीड को लाइक करो"

#: src/view/screens/PostLikedBy.tsx:27
#: src/view/screens/ProfileFeedLikedBy.tsx:27
msgid "Liked by"
msgstr "इन यूजर ने लाइक किया है"

#: src/view/screens/Profile.tsx:163
msgid "Likes"
msgstr ""

#: src/view/screens/Moderation.tsx:203
#~ msgid "Limit the visibility of my account"
#~ msgstr ""

#: src/view/screens/Moderation.tsx:203
msgid "Limit the visibility of my account to logged-out users"
msgstr ""

#: src/view/com/modals/CreateOrEditList.tsx:186
msgid "List Avatar"
msgstr "सूची अवतार"

#: src/view/com/modals/CreateOrEditList.tsx:199
msgid "List Name"
msgstr "सूची का नाम"

#: src/view/screens/Profile.tsx:165
#: src/view/shell/desktop/LeftNav.tsx:381
#: src/view/shell/Drawer.tsx:479
#: src/view/shell/Drawer.tsx:480
msgid "Lists"
msgstr "सूची"

#: src/view/com/post-thread/PostThread.tsx:250
#: src/view/com/post-thread/PostThread.tsx:258
msgid "Load more posts"
msgstr "अधिक पोस्ट लोड करें"

#: src/view/screens/Notifications.tsx:130
msgid "Load new notifications"
msgstr "नई सूचनाएं लोड करें"

#: src/view/com/feeds/FeedPage.tsx:185
msgid "Load new posts"
msgstr "नई पोस्ट लोड करें"

#: src/view/com/composer/text-input/mobile/Autocomplete.tsx:95
msgid "Loading..."
msgstr ""

#: src/view/com/modals/ServerInput.tsx:50
msgid "Local dev server"
msgstr "स्थानीय देव सर्वर"

#: src/view/screens/Moderation.tsx:134
msgid "Logged-out users"
msgstr ""

#: src/view/com/auth/login/ChooseAccountForm.tsx:133
msgid "Login to account that is not listed"
msgstr "उस खाते में लॉग इन करें जो सूचीबद्ध नहीं है"

#: src/view/screens/ProfileFeed.tsx:482
msgid "Looks like this feed is only available to users with a Bluesky account. Please sign up or sign in to view this feed!"
msgstr ""

#: src/view/com/modals/LinkWarning.tsx:63
msgid "Make sure this is where you intend to go!"
msgstr "यह सुनिश्चित करने के लिए कि आप कहाँ जाना चाहते हैं!"

<<<<<<< HEAD
=======
#: src/view/screens/Profile.tsx:162
msgid "Media"
msgstr ""

>>>>>>> 7b686b55
#: src/view/screens/Search/Search.tsx:503
msgid "Menu"
msgstr "मेनू"

#: src/view/com/posts/FeedErrorMessage.tsx:194
#: src/view/screens/ProfileFeed.tsx:490
msgid "Message from server"
msgstr ""

#: src/view/screens/Moderation.tsx:63
#: src/view/screens/Settings.tsx:563
#: src/view/shell/desktop/LeftNav.tsx:399
#: src/view/shell/Drawer.tsx:498
#: src/view/shell/Drawer.tsx:499
msgid "Moderation"
msgstr "मॉडरेशन"

#: src/view/screens/Moderation.tsx:93
msgid "Moderation lists"
msgstr "मॉडरेशन सूचियाँ"

#: src/view/screens/ModerationModlists.tsx:58
msgid "Moderation Lists"
msgstr ""

#: src/view/shell/desktop/Feeds.tsx:53
msgid "More feeds"
msgstr "अधिक फ़ीड"

#: src/view/com/profile/ProfileHeader.tsx:524
#: src/view/screens/ProfileFeed.tsx:370
#: src/view/screens/ProfileList.tsx:606
msgid "More options"
msgstr "अधिक विकल्प"

#: src/view/com/util/forms/PostDropdownBtn.tsx:158
#~ msgid "More post options"
#~ msgstr "पोस्ट विकल्प"

#: src/view/com/profile/ProfileHeader.tsx:346
msgid "Mute Account"
msgstr "खाता म्यूट करें"

#: src/view/screens/ProfileList.tsx:533
msgid "Mute accounts"
msgstr "खातों को म्यूट करें"

#: src/view/screens/ProfileList.tsx:480
msgid "Mute list"
msgstr ""

#: src/view/screens/ProfileList.tsx:293
msgid "Mute these accounts?"
msgstr "इन खातों को म्यूट करें?"

#: src/view/com/util/forms/PostDropdownBtn.tsx:144
msgid "Mute thread"
msgstr "थ्रेड म्यूट करें"

#: src/view/screens/Moderation.tsx:107
msgid "Muted accounts"
msgstr "म्यूट किए गए खाते"

#: src/view/screens/ModerationMutedAccounts.tsx:106
msgid "Muted Accounts"
msgstr "म्यूट किए गए खाते"

#: src/view/screens/ModerationMutedAccounts.tsx:114
msgid "Muted accounts have their posts removed from your feed and from your notifications. Mutes are completely private."
msgstr "म्यूट किए गए खातों की पोस्ट आपके फ़ीड और आपकी सूचनाओं से हटा दी जाती हैं। म्यूट पूरी तरह से निजी हैं."

#: src/view/screens/ProfileList.tsx:295
msgid "Muting is private. Muted accounts can interact with you, but you will not see their posts or receive notifications from them."
msgstr "म्यूट करना निजी है. म्यूट किए गए खाते आपके साथ इंटरैक्ट कर सकते हैं, लेकिन आप उनकी पोस्ट नहीं देखेंगे या उनसे सूचनाएं प्राप्त नहीं करेंगे।"

#: src/view/screens/Moderation.tsx:134
#~ msgid "My Account"
#~ msgstr ""

#: src/view/com/modals/BirthDateSettings.tsx:56
msgid "My Birthday"
msgstr "जन्मदिन"

#: src/view/screens/Feeds.tsx:363
msgid "My Feeds"
msgstr "मेरी फ़ीड"

#: src/view/shell/desktop/LeftNav.tsx:67
msgid "My Profile"
msgstr "मेरी प्रोफाइल"

#: src/view/screens/Settings.tsx:520
msgid "My Saved Feeds"
msgstr "मेरी फ़ीड"

#: src/view/com/modals/AddAppPasswords.tsx:177
#: src/view/com/modals/CreateOrEditList.tsx:211
msgid "Name"
msgstr "नाम"

#: src/view/com/auth/onboarding/WelcomeMobile.tsx:72
msgid "Never lose access to your followers and data."
msgstr "अपने फ़ॉलोअर्स और डेटा तक पहुंच कभी न खोएं।"

#: src/view/screens/Lists.tsx:76
#: src/view/screens/ModerationModlists.tsx:78
msgid "New"
msgstr "नया"

#: src/view/com/feeds/FeedPage.tsx:196
#: src/view/screens/Feeds.tsx:510
#: src/view/screens/Profile.tsx:389
#: src/view/screens/ProfileFeed.tsx:451
#: src/view/screens/ProfileList.tsx:212
#: src/view/screens/ProfileList.tsx:244
#: src/view/shell/desktop/LeftNav.tsx:254
msgid "New post"
msgstr "नई पोस्ट"

#: src/view/shell/desktop/LeftNav.tsx:264
msgid "New Post"
msgstr "नई पोस्ट"

#: src/view/com/auth/create/CreateAccount.tsx:158
#: src/view/com/auth/login/ForgotPasswordForm.tsx:174
#: src/view/com/auth/login/ForgotPasswordForm.tsx:184
#: src/view/com/auth/login/LoginForm.tsx:281
#: src/view/com/auth/login/SetNewPasswordForm.tsx:156
#: src/view/com/auth/login/SetNewPasswordForm.tsx:166
#: src/view/com/auth/onboarding/RecommendedFeeds.tsx:79
msgid "Next"
msgstr "अगला"

#: src/view/com/lightbox/Lightbox.web.tsx:142
msgid "Next image"
msgstr "अगली फोटो"

#: src/view/screens/PreferencesHomeFeed.tsx:191
#: src/view/screens/PreferencesHomeFeed.tsx:226
#: src/view/screens/PreferencesHomeFeed.tsx:263
msgid "No"
msgstr "नहीं"

#: src/view/screens/ProfileFeed.tsx:636
#: src/view/screens/ProfileList.tsx:740
msgid "No description"
msgstr "कोई विवरण नहीं"

#: src/view/com/composer/text-input/mobile/Autocomplete.tsx:97
msgid "No result"
msgstr ""

#: src/view/screens/Feeds.tsx:452
msgid "No results found for \"{query}\""
msgstr "\"{query}\" के लिए कोई परिणाम नहीं मिला"

#: src/view/com/modals/ListAddUser.tsx:142
#: src/view/shell/desktop/Search.tsx:112
#~ msgid "No results found for {0}"
#~ msgstr "{0} के लिए कोई परिणाम नहीं मिला"

#: src/view/com/modals/ListAddRemoveUsers.tsx:127
#: src/view/screens/Search/Search.tsx:270
#: src/view/screens/Search/Search.tsx:298
#: src/view/screens/Search/Search.tsx:581
#: src/view/shell/desktop/Search.tsx:210
msgid "No results found for {query}"
msgstr ""

#: src/view/com/modals/SelfLabel.tsx:136
#~ msgid "Not Applicable"
#~ msgstr "लागू नहीं"

#: src/view/com/modals/SelfLabel.tsx:135
msgid "Not Applicable."
msgstr "लागू नहीं।"

#: src/view/screens/Moderation.tsx:227
msgid "Note: Bluesky is an open and public network, and enabling this will not make your profile private or limit the ability of logged in users to see your posts. This setting only limits the visibility of posts on the Bluesky app and website; third-party apps that display Bluesky content may not respect this setting, and could show your content to logged-out users."
msgstr ""

#: src/view/screens/Moderation.tsx:227
#~ msgid "Note: Third-party apps that display Bluesky content may not respect this setting."
#~ msgstr ""

#: src/view/screens/Notifications.tsx:97
#: src/view/screens/Notifications.tsx:121
#: src/view/shell/bottom-bar/BottomBar.tsx:195
#: src/view/shell/desktop/LeftNav.tsx:363
#: src/view/shell/Drawer.tsx:424
#: src/view/shell/Drawer.tsx:425
msgid "Notifications"
msgstr "सूचनाएं"

#: src/view/com/util/ErrorBoundary.tsx:34
msgid "Oh no!"
msgstr "अरे नहीं!"

#: src/view/com/auth/login/PasswordUpdatedForm.tsx:41
msgid "Okay"
msgstr "ठीक है"

#: src/view/com/composer/Composer.tsx:341
msgid "One or more images is missing alt text."
msgstr "एक या अधिक छवियाँ alt पाठ याद आती हैं।।"

#: src/view/com/pager/FeedsTabBarMobile.tsx:79
msgid "Open navigation"
msgstr "ओपन नेविगेशन"

#: src/view/screens/Settings.tsx:533
msgid "Opens configurable language settings"
msgstr "भाषा सेटिंग्स खोलें"

#: src/view/shell/desktop/RightNav.tsx:146
#: src/view/shell/Drawer.tsx:630
msgid "Opens list of invite codes"
msgstr ""

#: src/view/com/modals/ChangeHandle.tsx:279
msgid "Opens modal for using custom domain"
msgstr "कस्टम डोमेन का उपयोग करने के लिए मोडल खोलें"

#: src/view/screens/Settings.tsx:558
msgid "Opens moderation settings"
msgstr "मॉडरेशन सेटिंग्स खोलें"

#: src/view/screens/Settings.tsx:514
msgid "Opens screen with all saved feeds"
msgstr "सभी बचाया फ़ीड के साथ स्क्रीन खोलें"

#: src/view/screens/Settings.tsx:581
msgid "Opens the app password settings page"
msgstr "ऐप पासवर्ड सेटिंग पेज खोलें"

#: src/view/screens/Settings.tsx:473
msgid "Opens the home feed preferences"
msgstr "होम फीड वरीयताओं को खोलता है"

#: src/view/screens/Settings.tsx:664
msgid "Opens the storybook page"
msgstr "स्टोरीबुक पेज खोलें"

#: src/view/screens/Settings.tsx:644
msgid "Opens the system log page"
msgstr "सिस्टम लॉग पेज खोलें"

#: src/view/screens/Settings.tsx:494
msgid "Opens the threads preferences"
msgstr "धागे वरीयताओं को खोलता है"

#: src/view/com/auth/login/ChooseAccountForm.tsx:138
msgid "Other account"
msgstr "अन्य खाता"

#: src/view/com/modals/ServerInput.tsx:88
msgid "Other service"
msgstr "अन्य सेवा"

#: src/view/com/composer/select-language/SelectLangBtn.tsx:91
msgid "Other..."
msgstr "अन्य..।"

#: src/view/screens/NotFound.tsx:42
#: src/view/screens/NotFound.tsx:45
msgid "Page not found"
msgstr "पृष्ठ नहीं मिला"

#: src/view/com/auth/create/Step2.tsx:101
#: src/view/com/auth/create/Step2.tsx:111
#: src/view/com/auth/login/LoginForm.tsx:216
#: src/view/com/auth/login/SetNewPasswordForm.tsx:130
#: src/view/com/modals/DeleteAccount.tsx:191
msgid "Password"
msgstr "पासवर्ड"

#: src/view/com/auth/login/Login.tsx:157
msgid "Password updated"
msgstr ""

#: src/view/com/auth/login/PasswordUpdatedForm.tsx:28
msgid "Password updated!"
msgstr "पासवर्ड अद्यतन!"

#: src/view/com/modals/SelfLabel.tsx:121
msgid "Pictures meant for adults."
msgstr "चित्र वयस्कों के लिए थे।।"

#: src/view/screens/SavedFeeds.tsx:89
msgid "Pinned Feeds"
msgstr "पिन किया गया फ़ीड"

#: src/view/com/auth/create/state.ts:116
msgid "Please choose your handle."
msgstr ""

#: src/view/com/auth/create/state.ts:109
msgid "Please choose your password."
msgstr ""

#: src/view/com/modals/ChangeEmail.tsx:67
msgid "Please confirm your email before changing it. This is a temporary requirement while email-updating tools are added, and it will soon be removed."
msgstr "इसे बदलने से पहले कृपया अपने ईमेल की पुष्टि करें। यह एक अस्थायी आवश्यकता है जबकि ईमेल-अपडेटिंग टूल जोड़ा जाता है, और इसे जल्द ही हटा दिया जाएगा।।"

#: src/view/com/modals/AddAppPasswords.tsx:140
msgid "Please enter a unique name for this App Password or use our randomly generated one."
msgstr "कृपया इस ऐप पासवर्ड के लिए एक अद्वितीय नाम दर्ज करें या हमारे यादृच्छिक रूप से उत्पन्न एक का उपयोग करें।।"

#: src/view/com/auth/create/state.ts:95
msgid "Please enter your email."
msgstr ""

#: src/view/com/modals/DeleteAccount.tsx:180
msgid "Please enter your password as well:"
msgstr "कृपया अपना पासवर्ड भी दर्ज करें:"

#: src/view/com/modals/AppealLabel.tsx:72
#: src/view/com/modals/AppealLabel.tsx:75
msgid "Please tell us why you think this decision was incorrect."
msgstr ""

#: src/view/com/composer/Composer.tsx:324
#: src/view/com/post-thread/PostThread.tsx:216
#: src/view/screens/PostThread.tsx:77
msgid "Post"
msgstr "पोस्ट"

#: src/view/com/post-thread/PostThread.tsx:375
msgid "Post hidden"
msgstr "छुपा पोस्ट"

#: src/view/com/composer/select-language/SelectLangBtn.tsx:87
msgid "Post language"
msgstr "पोस्ट भाषा"

#: src/view/com/modals/lang-settings/PostLanguagesSettings.tsx:75
msgid "Post Languages"
msgstr "पोस्ट भाषा"

#: src/view/com/post-thread/PostThread.tsx:427
msgid "Post not found"
msgstr "पोस्ट नहीं मिला"

#: src/view/screens/Profile.tsx:160
msgid "Posts"
msgstr ""

#: src/view/com/modals/LinkWarning.tsx:44
msgid "Potentially Misleading Link"
msgstr "शायद एक भ्रामक लिंक"

#: src/view/com/lightbox/Lightbox.web.tsx:128
msgid "Previous image"
msgstr "पिछली छवि"

#: src/view/screens/LanguageSettings.tsx:186
msgid "Primary Language"
msgstr "प्राथमिक भाषा"

#: src/view/screens/PreferencesThreads.tsx:91
msgid "Prioritize Your Follows"
msgstr "अपने फ़ॉलोअर्स को प्राथमिकता दें"

#: src/view/shell/desktop/RightNav.tsx:75
msgid "Privacy"
msgstr "गोपनीयता"

#: src/view/screens/PrivacyPolicy.tsx:29
msgid "Privacy Policy"
msgstr "गोपनीयता नीति"

#: src/view/com/auth/login/ForgotPasswordForm.tsx:190
msgid "Processing..."
msgstr "प्रसंस्करण..."

#: src/view/shell/bottom-bar/BottomBar.tsx:237
#: src/view/shell/Drawer.tsx:72
#: src/view/shell/Drawer.tsx:533
#: src/view/shell/Drawer.tsx:534
msgid "Profile"
msgstr "प्रोफ़ाइल"

#: src/view/screens/Settings.tsx:789
msgid "Protect your account by verifying your email."
msgstr "अपने ईमेल को सत्यापित करके अपने खाते को सुरक्षित रखें।।"

#: src/view/screens/ModerationModlists.tsx:61
msgid "Public, shareable lists of users to mute or block in bulk."
msgstr ""

#: src/view/screens/Lists.tsx:61
msgid "Public, shareable lists which can drive feeds."
msgstr "सार्वजनिक, साझा करने योग्य सूचियाँ जो फ़ीड चला सकती हैं।"

#: src/view/com/modals/Repost.tsx:52
#: src/view/com/util/post-ctrls/RepostButton.web.tsx:58
msgid "Quote post"
msgstr "कोटे पोस्ट"

#: src/view/com/modals/Repost.tsx:56
msgid "Quote Post"
msgstr "कोटे पोस्ट"

#: src/view/com/modals/EditImage.tsx:236
msgid "Ratios"
msgstr "अनुपात"

#: src/view/com/auth/onboarding/RecommendedFeeds.tsx:73
#: src/view/com/auth/onboarding/RecommendedFollows.tsx:50
#~ msgid "Recommended"
#~ msgstr "अनुशंसित"

#: src/view/com/auth/onboarding/RecommendedFeeds.tsx:116
msgid "Recommended Feeds"
msgstr "अनुशंसित फ़ीड"

#: src/view/com/auth/onboarding/RecommendedFollows.tsx:180
msgid "Recommended Users"
msgstr "अनुशंसित लोग"

#: src/view/com/modals/ListAddRemoveUsers.tsx:264
#: src/view/com/modals/SelfLabel.tsx:83
#: src/view/com/modals/UserAddRemoveLists.tsx:193
#: src/view/com/util/UserAvatar.tsx:278
#: src/view/com/util/UserBanner.tsx:89
msgid "Remove"
msgstr "निकालें"

#: src/view/com/feeds/FeedSourceCard.tsx:108
msgid "Remove {0} from my feeds?"
msgstr "मेरे फ़ीड से {0} हटाएं?"

#: src/view/com/util/AccountDropdownBtn.tsx:22
msgid "Remove account"
msgstr "खाता हटाएं"

#: src/view/com/posts/FeedErrorMessage.tsx:130
msgid "Remove feed"
msgstr "फ़ीड हटाएँ"

#: src/view/com/feeds/FeedSourceCard.tsx:107
#: src/view/screens/ProfileFeed.tsx:280
msgid "Remove from my feeds"
msgstr "मेरे फ़ीड से हटाएँ"

#: src/view/com/composer/photos/Gallery.tsx:167
msgid "Remove image"
msgstr "छवि निकालें"

#: src/view/com/composer/ExternalEmbed.tsx:70
msgid "Remove image preview"
msgstr "छवि पूर्वावलोकन निकालें"

#: src/view/com/posts/FeedErrorMessage.tsx:131
msgid "Remove this feed from your saved feeds?"
msgstr "इस फ़ीड को सहेजे गए फ़ीड से हटा दें?"

#: src/view/com/modals/ListAddRemoveUsers.tsx:199
#: src/view/com/modals/UserAddRemoveLists.tsx:136
msgid "Removed from list"
msgstr ""

#: src/view/screens/Profile.tsx:161
msgid "Replies"
msgstr ""

#: src/view/screens/PreferencesHomeFeed.tsx:135
msgid "Reply Filters"
msgstr "फिल्टर"

#: src/view/com/modals/report/Modal.tsx:166
msgid "Report {collectionName}"
msgstr "रिपोर्ट {collectionName}"

#: src/view/com/profile/ProfileHeader.tsx:380
msgid "Report Account"
msgstr "रिपोर्ट"

#: src/view/screens/ProfileFeed.tsx:300
msgid "Report feed"
msgstr "रिपोर्ट फ़ीड"

#: src/view/screens/ProfileList.tsx:448
msgid "Report List"
msgstr "रिपोर्ट सूची"

#: src/view/com/modals/report/SendReportButton.tsx:37
#: src/view/com/util/forms/PostDropdownBtn.tsx:162
msgid "Report post"
msgstr "रिपोर्ट पोस्ट"

#: src/view/com/util/post-ctrls/RepostButton.web.tsx:48
msgid "Repost"
msgstr "पुन: पोस्ट"

#: src/view/com/util/post-ctrls/RepostButton.web.tsx:94
#: src/view/com/util/post-ctrls/RepostButton.web.tsx:105
msgid "Repost or quote post"
msgstr "पोस्ट दोबारा पोस्ट करें या उद्धृत करे"

#: src/view/screens/PostRepostedBy.tsx:27
msgid "Reposted by"
msgstr "द्वारा दोबारा पोस्ट किया गया"

#: src/view/com/modals/ChangeEmail.tsx:181
#: src/view/com/modals/ChangeEmail.tsx:183
msgid "Request Change"
msgstr "अनुरोध बदलें"

#: src/view/screens/Moderation.tsx:188
#~ msgid "Request to limit the visibility of my account"
#~ msgstr ""

#: src/view/screens/Settings.tsx:382
#~ msgid "Require alt text before posting"
#~ msgstr "पोस्ट करने से पहले वैकल्पिक टेक्स्ट की आवश्यकता है"

#: src/view/com/auth/create/Step2.tsx:53
msgid "Required for this provider"
msgstr "इस प्रदाता के लिए आवश्यक"

#: src/view/com/auth/login/SetNewPasswordForm.tsx:108
msgid "Reset code"
msgstr "कोड रीसेट करें"

#: src/view/screens/Settings.tsx:686
msgid "Reset onboarding state"
msgstr "ऑनबोर्डिंग स्टेट को रीसेट करें"

#: src/view/com/auth/login/ForgotPasswordForm.tsx:98
msgid "Reset password"
msgstr "पासवर्ड रीसेट"

#: src/view/screens/Settings.tsx:676
msgid "Reset preferences state"
msgstr "प्राथमिकताओं को रीसेट करें"

#: src/view/screens/Settings.tsx:684
msgid "Resets the onboarding state"
msgstr "ऑनबोर्डिंग स्टेट को रीसेट करें"

#: src/view/screens/Settings.tsx:674
msgid "Resets the preferences state"
msgstr "प्राथमिकताओं की स्थिति को रीसेट करें"

#: src/view/com/auth/create/CreateAccount.tsx:167
#: src/view/com/auth/create/CreateAccount.tsx:171
#: src/view/com/auth/login/LoginForm.tsx:258
#: src/view/com/auth/login/LoginForm.tsx:261
#: src/view/com/util/error/ErrorMessage.tsx:55
#: src/view/com/util/error/ErrorScreen.tsx:65
msgid "Retry"
msgstr "फिर से कोशिश करो"

#: src/view/com/modals/ChangeHandle.tsx:169
#~ msgid "Retry change handle"
#~ msgstr "हैंडल बदलना फिर से कोशिश करो"

#: src/view/com/modals/AltImage.tsx:114
#: src/view/com/modals/BirthDateSettings.tsx:93
#: src/view/com/modals/BirthDateSettings.tsx:96
#: src/view/com/modals/ChangeHandle.tsx:173
#: src/view/com/modals/CreateOrEditList.tsx:249
#: src/view/com/modals/CreateOrEditList.tsx:257
#: src/view/com/modals/EditProfile.tsx:223
msgid "Save"
msgstr "सेव करो"

#: src/view/com/modals/AltImage.tsx:105
msgid "Save alt text"
msgstr "सेव ऑल्ट टेक्स्ट"

#: src/view/com/modals/UserAddRemoveLists.tsx:212
#~ msgid "Save changes"
#~ msgstr "बदलाव सेव करो"

#: src/view/com/modals/EditProfile.tsx:231
msgid "Save Changes"
msgstr "बदलाव सेव करो"

#: src/view/com/modals/ChangeHandle.tsx:170
msgid "Save handle change"
msgstr "बदलाव सेव करो"

#: src/view/com/modals/crop-image/CropImage.web.tsx:144
msgid "Save image crop"
msgstr "फोटो बदलाव सेव करो"

#: src/view/screens/SavedFeeds.tsx:122
msgid "Saved Feeds"
msgstr "सहेजे गए फ़ीड"

#: src/view/com/modals/ListAddRemoveUsers.tsx:75
#: src/view/com/util/forms/SearchInput.tsx:64
#: src/view/screens/Search/Search.tsx:381
#: src/view/screens/Search/Search.tsx:533
#: src/view/shell/bottom-bar/BottomBar.tsx:146
#: src/view/shell/desktop/LeftNav.tsx:323
#: src/view/shell/desktop/Search.tsx:161
#: src/view/shell/desktop/Search.tsx:170
#: src/view/shell/Drawer.tsx:351
#: src/view/shell/Drawer.tsx:352
msgid "Search"
msgstr "खोज"

#: src/view/screens/Search/Search.tsx:390
msgid "Search for posts and users."
msgstr ""

#: src/view/com/modals/ChangeEmail.tsx:110
msgid "Security Step Required"
msgstr "सुरक्षा चरण आवश्यक"

#: src/view/com/auth/SplashScreen.tsx:29
msgid "See what's next"
msgstr "आगे क्या है"

#: src/view/com/modals/ServerInput.tsx:75
msgid "Select Bluesky Social"
msgstr "Bluesky Social का चयन करें"

#: src/view/com/auth/login/Login.tsx:117
msgid "Select from an existing account"
msgstr "मौजूदा खाते से चुनें"

#: src/view/com/auth/login/LoginForm.tsx:143
msgid "Select service"
msgstr "सेवा चुनें"

#: src/view/screens/LanguageSettings.tsx:280
msgid "Select which languages you want your subscribed feeds to include. If none are selected, all languages will be shown."
msgstr "चुनें कि आप अपनी सदस्यता वाली फ़ीड में कौन सी भाषाएँ शामिल करना चाहते हैं। यदि कोई भी चयनित नहीं है, तो सभी भाषाएँ दिखाई जाएंगी।"

#: src/view/screens/LanguageSettings.tsx:97
msgid "Select your app language for the default text to display in the app"
msgstr "ऐप में प्रदर्शित होने वाले डिफ़ॉल्ट टेक्स्ट के लिए अपनी ऐप भाषा चुनें"

#: src/view/screens/LanguageSettings.tsx:189
msgid "Select your preferred language for translations in your feed."
msgstr "अपने फ़ीड में अनुवाद के लिए अपनी पसंदीदा भाषा चुनें।"

#: src/view/com/modals/VerifyEmail.tsx:188
msgid "Send Confirmation Email"
msgstr "पुष्टिकरण ईमेल भेजें"

#: src/view/com/modals/DeleteAccount.tsx:127
msgid "Send email"
msgstr "ईमेल भेजें"

#: src/view/com/modals/DeleteAccount.tsx:138
msgid "Send Email"
msgstr "ईमेल भेजें"

#: src/view/shell/Drawer.tsx:284
#: src/view/shell/Drawer.tsx:305
msgid "Send feedback"
msgstr "प्रतिक्रिया भेजें"

#: src/view/com/modals/report/SendReportButton.tsx:45
msgid "Send Report"
msgstr "रिपोर्ट भेजें"

#: src/view/com/auth/login/SetNewPasswordForm.tsx:78
msgid "Set new password"
msgstr "नया पासवर्ड सेट करें"

#: src/view/screens/PreferencesHomeFeed.tsx:216
msgid "Set this setting to \"No\" to hide all quote posts from your feed. Reposts will still be visible."
msgstr "अपने फ़ीड से सभी उद्धरण पदों को छिपाने के लिए इस सेटिंग को \"नहीं\" में सेट करें। Reposts अभी भी दिखाई देगा।।"

#: src/view/screens/PreferencesHomeFeed.tsx:113
msgid "Set this setting to \"No\" to hide all replies from your feed."
msgstr "इस सेटिंग को अपने फ़ीड से सभी उत्तरों को छिपाने के लिए \"नहीं\" पर सेट करें।।"

#: src/view/screens/PreferencesHomeFeed.tsx:182
msgid "Set this setting to \"No\" to hide all reposts from your feed."
msgstr "इस सेटिंग को अपने फ़ीड से सभी पोस्ट छिपाने के लिए \"नहीं\" करने के लिए सेट करें।।"

#: src/view/screens/PreferencesThreads.tsx:116
msgid "Set this setting to \"Yes\" to show replies in a threaded view. This is an experimental feature."
msgstr "इस सेटिंग को \"हाँ\" में सेट करने के लिए एक थ्रेडेड व्यू में जवाब दिखाने के लिए। यह एक प्रयोगात्मक विशेषता है।।"

#: src/view/screens/PreferencesHomeFeed.tsx:252
msgid "Set this setting to \"Yes\" to show samples of your saved feeds in your following feed. This is an experimental feature."
msgstr "इस सेटिंग को अपने निम्नलिखित फ़ीड में अपने सहेजे गए फ़ीड के नमूने दिखाने के लिए \"हाँ\" पर सेट करें। यह एक प्रयोगात्मक विशेषता है।।"

#: src/view/screens/Settings.tsx:277
#: src/view/shell/desktop/LeftNav.tsx:435
#: src/view/shell/Drawer.tsx:554
#: src/view/shell/Drawer.tsx:555
msgid "Settings"
msgstr "सेटिंग्स"

#: src/view/com/modals/SelfLabel.tsx:125
msgid "Sexual activity or erotic nudity."
msgstr "यौन गतिविधि या कामुक नग्नता।।"

#: src/view/com/profile/ProfileHeader.tsx:314
#: src/view/com/util/forms/PostDropdownBtn.tsx:126
#: src/view/screens/ProfileList.tsx:407
msgid "Share"
msgstr "शेयर"

#: src/view/screens/ProfileFeed.tsx:312
msgid "Share feed"
msgstr ""

#: src/view/screens/ProfileFeed.tsx:276
#~ msgid "Share link"
#~ msgstr "लिंक शेयर करें"

#: src/view/screens/Settings.tsx:316
msgid "Show"
msgstr "दिखाओ"

#: src/view/com/util/moderation/ScreenHider.tsx:114
msgid "Show anyway"
msgstr "दिखाओ"

#: src/view/screens/PreferencesHomeFeed.tsx:249
msgid "Show Posts from My Feeds"
msgstr "मेरी फीड से पोस्ट दिखाएं"

#: src/view/screens/PreferencesHomeFeed.tsx:213
msgid "Show Quote Posts"
msgstr "उद्धरण पोस्ट दिखाओ"

#: src/view/screens/PreferencesHomeFeed.tsx:110
msgid "Show Replies"
msgstr "उत्तर दिखाएँ"

#: src/view/screens/PreferencesThreads.tsx:94
msgid "Show replies by people you follow before all other replies."
msgstr "अन्य सभी उत्तरों से पहले उन लोगों के उत्तर दिखाएं जिन्हें आप फ़ॉलो करते हैं।"

#: src/view/screens/PreferencesHomeFeed.tsx:179
msgid "Show Reposts"
msgstr "रीपोस्ट दिखाएँ"

#: src/view/com/notifications/FeedItem.tsx:337
msgid "Show users"
msgstr "लोग दिखाएँ"

#: src/view/com/auth/login/Login.tsx:98
#: src/view/com/auth/SplashScreen.tsx:49
#: src/view/shell/NavSignupCard.tsx:52
#: src/view/shell/NavSignupCard.tsx:53
msgid "Sign in"
msgstr "साइन इन करें"

#: src/view/com/auth/SplashScreen.tsx:52
#: src/view/com/auth/SplashScreen.web.tsx:84
msgid "Sign In"
msgstr "साइन इन करें"

#: src/view/com/auth/login/ChooseAccountForm.tsx:44
msgid "Sign in as {0}"
msgstr "{0} के रूप में साइन इन करें"

#: src/view/com/auth/login/ChooseAccountForm.tsx:118
#: src/view/com/auth/login/Login.tsx:116
msgid "Sign in as..."
msgstr "... के रूप में साइन इन करें"

#: src/view/com/auth/login/LoginForm.tsx:130
msgid "Sign into"
msgstr "साइन इन करें"

#: src/view/com/modals/SwitchAccount.tsx:60
#: src/view/com/modals/SwitchAccount.tsx:63
msgid "Sign out"
msgstr "साइन आउट"

#: src/view/shell/NavSignupCard.tsx:43
#: src/view/shell/NavSignupCard.tsx:44
#: src/view/shell/NavSignupCard.tsx:46
msgid "Sign up"
msgstr ""

#: src/view/shell/NavSignupCard.tsx:36
msgid "Sign up or sign in to join the conversation"
msgstr ""

#: src/view/screens/Settings.tsx:327
msgid "Signed in as"
msgstr "आपने इस रूप में साइन इन करा है:"

#: src/view/com/auth/onboarding/WelcomeMobile.tsx:33
msgid "Skip"
msgstr "स्किप"

#: src/view/screens/PreferencesThreads.tsx:69
msgid "Sort Replies"
msgstr "उत्तर क्रमबद्ध करें"

#: src/view/screens/PreferencesThreads.tsx:72
msgid "Sort replies to the same post by:"
msgstr "उसी पोस्ट के उत्तरों को इस प्रकार क्रमबद्ध करें:"

#: src/view/com/modals/crop-image/CropImage.web.tsx:122
msgid "Square"
msgstr "स्क्वायर"

#: src/view/com/auth/create/Step1.tsx:90
#: src/view/com/modals/ServerInput.tsx:62
msgid "Staging"
msgstr "स्टेजिंग"

#: src/view/screens/Settings.tsx:730
msgid "Status page"
msgstr "स्थिति पृष्ठ"

#: src/view/screens/Settings.tsx:666
msgid "Storybook"
msgstr "Storybook"

#: src/view/com/modals/AppealLabel.tsx:101
msgid "Submit"
msgstr ">>>>>>> cb8a33b6 (Fix translations)"

#: src/view/screens/ProfileList.tsx:597
msgid "Subscribe"
msgstr "सब्सक्राइब"

#: src/view/screens/ProfileList.tsx:593
msgid "Subscribe to this list"
msgstr "इस सूची को सब्सक्राइब करें"

#: src/view/screens/Search/Search.tsx:354
msgid "Suggested Follows"
msgstr "अनुशंसित लोग"

#: src/view/screens/Support.tsx:30
#: src/view/screens/Support.tsx:33
msgid "Support"
msgstr "सहायता"

#: src/view/com/modals/SwitchAccount.tsx:111
msgid "Switch Account"
msgstr "खाते बदलें"

#: src/view/screens/Settings.tsx:398
#~ msgid "System"
#~ msgstr "प्रणाली"

#: src/view/screens/Settings.tsx:646
msgid "System log"
msgstr "सिस्टम लॉग"

#: src/view/com/modals/crop-image/CropImage.web.tsx:112
msgid "Tall"
msgstr "लंबा"

#: src/view/shell/desktop/RightNav.tsx:84
msgid "Terms"
msgstr "शर्तें"

#: src/view/screens/TermsOfService.tsx:29
msgid "Terms of Service"
msgstr "सेवा की शर्तें"

#: src/view/com/modals/AppealLabel.tsx:70
#: src/view/com/modals/report/InputIssueDetails.tsx:50
msgid "Text input field"
msgstr "पाठ इनपुट फ़ील्ड"

#: src/view/com/profile/ProfileHeader.tsx:282
msgid "The account will be able to interact with you after unblocking."
msgstr "अनब्लॉक करने के बाद अकाउंट आपसे इंटरैक्ट कर सकेगा।"

#: src/view/screens/CommunityGuidelines.tsx:36
msgid "The Community Guidelines have been moved to <0/>"
msgstr "सामुदायिक दिशानिर्देशों को <0/> पर स्थानांतरित कर दिया गया है"

#: src/view/screens/CopyrightPolicy.tsx:33
msgid "The Copyright Policy has been moved to <0/>"
msgstr "कॉपीराइट नीति को <0/> पर स्थानांतरित कर दिया गया है"

#: src/view/com/post-thread/PostThread.tsx:430
msgid "The post may have been deleted."
msgstr "हो सकता है कि यह पोस्ट हटा दी गई हो।"

#: src/view/screens/PrivacyPolicy.tsx:33
msgid "The Privacy Policy has been moved to <0/>"
msgstr "गोपनीयता नीति को <0/> पर स्थानांतरित किया गया है"

#: src/view/screens/Support.tsx:36
msgid "The support form has been moved. If you need help, please<0/> or visit {HELP_DESK_URL} to get in touch with us."
msgstr "समर्थन प्रपत्र स्थानांतरित कर दिया गया है. यदि आपको सहायता की आवश्यकता है, तो कृपया<0/> या हमसे संपर्क करने के लिए {HELP_DESK_URL} पर जाएं।"

#: src/view/screens/TermsOfService.tsx:33
msgid "The Terms of Service have been moved to"
msgstr "सेवा की शर्तों को स्थानांतरित कर दिया गया है"

#: src/view/com/util/ErrorBoundary.tsx:35
msgid "There was an unexpected issue in the application. Please let us know if this happened to you!"
msgstr "एप्लिकेशन में एक अप्रत्याशित समस्या थी. कृपया हमें बताएं कि क्या आपके साथ ऐसा हुआ है!"

#: src/view/com/util/moderation/LabelInfo.tsx:45
msgid "This {0} has been labeled."
msgstr ""

#: src/view/com/util/moderation/ScreenHider.tsx:72
msgid "This {screenDescription} has been flagged:"
msgstr "यह {screenDescription} फ्लैग किया गया है:"

#: src/view/com/posts/FeedErrorMessage.tsx:107
msgid "This content is not viewable without a Bluesky account."
msgstr ""

#: src/view/com/posts/FeedErrorMessage.tsx:113
msgid "This feed is currently receiving high traffic and is temporarily unavailable. Please try again later."
msgstr ""

#: src/view/com/modals/BirthDateSettings.tsx:61
msgid "This information is not shared with other users."
msgstr "यह जानकारी अन्य उपयोगकर्ताओं के साथ साझा नहीं की जाती है।।"

#: src/view/com/modals/VerifyEmail.tsx:105
msgid "This is important in case you ever need to change your email or reset your password."
msgstr "अगर आपको कभी अपना ईमेल बदलने या पासवर्ड रीसेट करने की आवश्यकता है तो यह महत्वपूर्ण है।।"

#: src/view/com/auth/create/Step1.tsx:55
msgid "This is the service that keeps you online."
msgstr "यह वह सेवा है जो आपको ऑनलाइन रखता है।।"

#: src/view/com/modals/LinkWarning.tsx:56
msgid "This link is taking you to the following website:"
msgstr "यह लिंक आपको निम्नलिखित वेबसाइट पर ले जा रहा है:"

#: src/view/com/post-thread/PostThreadItem.tsx:123
msgid "This post has been deleted."
msgstr "इस पोस्ट को हटा दिया गया है।।"

#: src/view/com/modals/SelfLabel.tsx:137
msgid "This warning is only available for posts with media attached."
msgstr "यह चेतावनी केवल मीडिया संलग्न पोस्ट के लिए उपलब्ध है।"

#: src/view/screens/PreferencesThreads.tsx:53
#: src/view/screens/Settings.tsx:503
msgid "Thread Preferences"
msgstr "थ्रेड प्राथमिकता"

#: src/view/screens/PreferencesThreads.tsx:113
msgid "Threaded Mode"
msgstr "थ्रेड मोड"

#: src/view/com/util/forms/DropdownButton.tsx:230
msgid "Toggle dropdown"
msgstr "ड्रॉपडाउन टॉगल करें"

#: src/view/com/modals/EditImage.tsx:271
msgid "Transformations"
msgstr "परिवर्तन"

#: src/view/com/post-thread/PostThreadItem.tsx:692
#: src/view/com/post-thread/PostThreadItem.tsx:694
#: src/view/com/util/forms/PostDropdownBtn.tsx:98
msgid "Translate"
msgstr "अनुवाद"

#: src/view/com/util/error/ErrorScreen.tsx:73
msgid "Try again"
msgstr "फिर से कोशिश करो"

#: src/view/screens/ProfileList.tsx:495
msgid "Un-block list"
msgstr ""

#: src/view/screens/ProfileList.tsx:480
msgid "Un-mute list"
msgstr ""

#: src/view/com/auth/create/CreateAccount.tsx:64
#: src/view/com/auth/login/Login.tsx:76
#: src/view/com/auth/login/LoginForm.tsx:117
msgid "Unable to contact your service. Please check your Internet connection."
msgstr "आपकी सेवा से संपर्क करने में असमर्थ। कृपया अपने इंटरनेट कनेक्शन की जांच करें।।"

#: src/view/com/profile/ProfileHeader.tsx:442
#: src/view/com/profile/ProfileHeader.tsx:445
msgid "Unblock"
msgstr "अनब्लॉक"

#: src/view/com/profile/ProfileHeader.tsx:280
#: src/view/com/profile/ProfileHeader.tsx:364
msgid "Unblock Account"
msgstr "अनब्लॉक खाता"

#: src/view/com/util/post-ctrls/RepostButton.web.tsx:48
msgid "Undo repost"
msgstr "पुनः पोस्ट पूर्ववत करें"

#: src/view/com/auth/create/state.ts:210
msgid "Unfortunately, you do not meet the requirements to create an account."
msgstr ""

#: src/view/com/profile/ProfileHeader.tsx:345
msgid "Unmute Account"
msgstr "अनम्यूट खाता"

#: src/view/com/util/forms/PostDropdownBtn.tsx:144
msgid "Unmute thread"
msgstr "थ्रेड को अनम्यूट करें"

#: src/view/screens/ProfileList.tsx:463
msgid "Unpin moderation list"
msgstr ""

#: src/view/com/modals/UserAddRemoveLists.tsx:54
msgid "Update {displayName} in Lists"
msgstr "सूची में {displayName} अद्यतन करें"

#: src/lib/hooks/useOTAUpdate.ts:15
msgid "Update Available"
msgstr "उपलब्ध अद्यतन"

#: src/view/com/auth/login/SetNewPasswordForm.tsx:172
msgid "Updating..."
msgstr "अद्यतन..।"

#: src/view/com/modals/ChangeHandle.tsx:453
msgid "Upload a text file to:"
msgstr "एक पाठ फ़ाइल अपलोड करने के लिए:"

#: src/view/screens/AppPasswords.tsx:194
msgid "Use app passwords to login to other Bluesky clients without giving full access to your account or password."
msgstr "अपने खाते या पासवर्ड को पूर्ण एक्सेस देने के बिना अन्य ब्लूस्की ग्राहकों को लॉगिन करने के लिए ऐप पासवर्ड का उपयोग करें।।"

#: src/view/com/modals/ChangeHandle.tsx:513
msgid "Use default provider"
msgstr "डिफ़ॉल्ट प्रदाता का उपयोग करें"

#: src/view/com/modals/AddAppPasswords.tsx:150
msgid "Use this to sign into the other app along with your handle."
msgstr "अपने हैंडल के साथ दूसरे ऐप में साइन इन करने के लिए इसका उपयोग करें।"

#: src/view/com/modals/InviteCodes.tsx:197
msgid "Used by:"
msgstr "के द्वारा उपयोग:"

#: src/view/com/auth/create/Step3.tsx:38
msgid "User handle"
msgstr "यूजर हैंडल"

#: src/view/screens/Lists.tsx:58
msgid "User Lists"
msgstr "लोग सूचियाँ"

#: src/view/com/auth/login/LoginForm.tsx:170
#: src/view/com/auth/login/LoginForm.tsx:187
msgid "Username or email address"
msgstr "यूजर नाम या ईमेल पता"

#: src/view/screens/ProfileList.tsx:767
msgid "Users"
msgstr "यूजर लोग"

#: src/view/screens/Settings.tsx:750
msgid "Verify email"
msgstr "ईमेल सत्यापित करें"

#: src/view/screens/Settings.tsx:775
msgid "Verify my email"
msgstr "मेरी ईमेल सत्यापित करें"

#: src/view/screens/Settings.tsx:784
msgid "Verify My Email"
msgstr "मेरी ईमेल सत्यापित करें"

#: src/view/com/modals/ChangeEmail.tsx:205
#: src/view/com/modals/ChangeEmail.tsx:207
msgid "Verify New Email"
msgstr "नया ईमेल सत्यापित करें"

#: src/view/screens/Log.tsx:52
msgid "View debug entry"
msgstr "डीबग प्रविष्टि देखें"

#: src/view/com/profile/ProfileSubpageHeader.tsx:128
msgid "View the avatar"
msgstr "अवतार देखें"

#: src/view/com/modals/LinkWarning.tsx:73
msgid "Visit Site"
msgstr "साइट पर जाएं"

#: src/view/com/auth/create/CreateAccount.tsx:125
msgid "We're so excited to have you join us!"
msgstr "हम आपके हमारी सेवा में शामिल होने को लेकर बहुत उत्साहित हैं!"

#: src/view/com/posts/FeedErrorMessage.tsx:99
#~ msgid "We're sorry, but this content is not viewable without a Bluesky account."
#~ msgstr ""

#: src/view/com/posts/FeedErrorMessage.tsx:105
#~ msgid "We're sorry, but this feed is currently receiving high traffic and is temporarily unavailable. Please try again later."
#~ msgstr ""

#: src/view/screens/Search/Search.tsx:237
msgid "We're sorry, but your search could not be completed. Please try again in a few minutes."
msgstr ""

#: src/view/screens/NotFound.tsx:48
msgid "We're sorry! We can't find the page you were looking for."
msgstr "हम क्षमा चाहते हैं! हमें वह पेज नहीं मिल रहा जिसे आप ढूंढ रहे थे।"

#: src/view/com/auth/onboarding/WelcomeMobile.tsx:46
msgid "Welcome to <0>Bluesky</0>"
msgstr "<0>Bluesky</0> में आपका स्वागत है"

#: src/view/com/modals/report/Modal.tsx:169
msgid "What is the issue with this {collectionName}?"
msgstr "इस {collectionName} के साथ क्या मुद्दा है?"

#: src/view/com/modals/lang-settings/PostLanguagesSettings.tsx:78
msgid "Which languages are used in this post?"
msgstr "इस पोस्ट में किस भाषा का उपयोग किया जाता है?"

#: src/view/com/modals/lang-settings/ContentLanguagesSettings.tsx:77
msgid "Which languages would you like to see in your algorithmic feeds?"
msgstr "कौन से भाषाएं आपको अपने एल्गोरिदमिक फ़ीड में देखना पसंद करती हैं?"

#: src/view/com/modals/crop-image/CropImage.web.tsx:102
msgid "Wide"
msgstr "चौड़ा"

#: src/view/com/composer/Composer.tsx:396
msgid "Write post"
msgstr "पोस्ट लिखो"

#: src/view/com/composer/Prompt.tsx:33
msgid "Write your reply"
msgstr "अपना जवाब दें"

#: src/view/screens/PreferencesHomeFeed.tsx:192
#: src/view/screens/PreferencesHomeFeed.tsx:227
#: src/view/screens/PreferencesHomeFeed.tsx:262
msgid "Yes"
msgstr "हाँ"

#: src/view/com/auth/create/Step1.tsx:106
msgid "You can change hosting providers at any time."
msgstr "आप किसी भी समय होस्टिंग प्रदाताओं को बदल सकते हैं।।"

#: src/view/com/auth/login/Login.tsx:158
#: src/view/com/auth/login/PasswordUpdatedForm.tsx:31
msgid "You can now sign in with your new password."
msgstr "अब आप अपने नए पासवर्ड के साथ साइन इन कर सकते हैं।।"

#: src/view/com/modals/InviteCodes.tsx:64
msgid "You don't have any invite codes yet! We'll send you some when you've been on Bluesky for a little longer."
msgstr "आपके पास अभी तक कोई आमंत्रण कोड नहीं है! जब आप कुछ अधिक समय के लिए Bluesky पर रहेंगे तो हम आपको कुछ भेजेंगे।"

#: src/view/screens/SavedFeeds.tsx:102
msgid "You don't have any pinned feeds."
msgstr "आपके पास कोई पिन किया हुआ फ़ीड नहीं है."

#: src/view/screens/Feeds.tsx:383
msgid "You don't have any saved feeds!"
msgstr ""

#: src/view/screens/SavedFeeds.tsx:135
msgid "You don't have any saved feeds."
msgstr "आपके पास कोई सहेजी गई फ़ीड नहीं है."

#: src/view/com/post-thread/PostThread.tsx:378
msgid "You have blocked the author or you have been blocked by the author."
msgstr "आपने लेखक को अवरुद्ध किया है या आपने लेखक द्वारा अवरुद्ध किया है।।"

#: src/view/com/feeds/ProfileFeedgens.tsx:154
msgid "You have no feeds."
msgstr ""

#: src/view/com/lists/MyLists.tsx:89
#: src/view/com/lists/ProfileLists.tsx:158
msgid "You have no lists."
msgstr "आपके पास कोई सूची नहीं है।।"

#: src/view/screens/ModerationBlockedAccounts.tsx:131
msgid "You have not blocked any accounts yet. To block an account, go to their profile and selected \"Block account\" from the menu on their account."
msgstr "आपने अभी तक कोई भी अकाउंट ब्लॉक नहीं किया है. किसी खाते को ब्लॉक करने के लिए, उनकी प्रोफ़ाइल पर जाएं और उनके खाते के मेनू से \"खाता ब्लॉक करें\" चुनें।"

#: src/view/screens/AppPasswords.tsx:86
msgid "You have not created any app passwords yet. You can create one by pressing the button below."
msgstr "आपने अभी तक कोई ऐप पासवर्ड नहीं बनाया है। आप नीचे बटन दबाकर एक बना सकते हैं।।"

#: src/view/screens/ModerationMutedAccounts.tsx:130
msgid "You have not muted any accounts yet. To mute an account, go to their profile and selected \"Mute account\" from the menu on their account."
msgstr "आपने अभी तक कोई खाता म्यूट नहीं किया है. किसी खाते को म्यूट करने के लिए, उनकी प्रोफ़ाइल पर जाएं और उनके खाते के मेनू से \"खाता म्यूट करें\" चुनें।"

#: src/view/com/auth/login/SetNewPasswordForm.tsx:81
msgid "You will receive an email with a \"reset code.\" Enter that code here, then enter your new password."
msgstr "आपको \"reset code\" के साथ एक ईमेल प्राप्त होगा। उस कोड को यहाँ दर्ज करें, फिर अपना नया पासवर्ड दर्ज करें।।"

#: src/view/com/auth/create/Step2.tsx:43
msgid "Your account"
msgstr "आपका खाता"

#: src/view/com/auth/create/Step2.tsx:122
msgid "Your birth date"
msgstr "जन्म तिथि"

#: src/view/com/auth/create/state.ts:102
msgid "Your email appears to be invalid."
msgstr ""

#: src/view/com/modals/Waitlist.tsx:107
msgid "Your email has been saved! We'll be in touch soon."
msgstr "आपका ईमेल बचाया गया है! हम जल्द ही संपर्क में रहेंगे।।"

#: src/view/com/modals/ChangeEmail.tsx:125
msgid "Your email has been updated but not verified. As a next step, please verify your new email."
msgstr "आपका ईमेल अद्यतन किया गया है लेकिन सत्यापित नहीं किया गया है। अगले चरण के रूप में, कृपया अपना नया ईमेल सत्यापित करें।।"

#: src/view/com/modals/VerifyEmail.tsx:100
msgid "Your email has not yet been verified. This is an important security step which we recommend."
msgstr "आपका ईमेल अभी तक सत्यापित नहीं हुआ है। यह एक महत्वपूर्ण सुरक्षा कदम है जिसे हम अनुशंसा करते हैं।।"

#: src/view/com/auth/create/Step3.tsx:42
#: src/view/com/modals/ChangeHandle.tsx:270
msgid "Your full handle will be"
msgstr "आपका पूरा हैंडल होगा"

#: src/view/com/auth/create/Step1.tsx:53
msgid "Your hosting provider"
msgstr "आपका होस्टिंग प्रदाता"

#: src/view/screens/Settings.tsx:402
#: src/view/shell/desktop/RightNav.tsx:127
#: src/view/shell/Drawer.tsx:644
msgid "Your invite codes are hidden when logged in using an App Password"
msgstr ""

#: src/view/com/auth/onboarding/WelcomeMobile.tsx:59
msgid "Your posts, likes, and blocks are public. Mutes are private."
msgstr "आपकी पोस्ट, पसंद और ब्लॉक सार्वजनिक हैं। म्यूट निजी हैं।।"

#: src/view/com/modals/SwitchAccount.tsx:78
msgid "Your profile"
msgstr "आपकी प्रोफ़ाइल"

#: src/view/screens/Moderation.tsx:205
#~ msgid "Your profile and account will not be visible to anyone visiting the Bluesky app without an account, or to account holders who are not logged in. Enabling this will not make your profile private."
#~ msgstr ""

#: src/view/screens/Moderation.tsx:220
#~ msgid "Your profile and content will not be visible to anyone visiting the Bluesky app without an account. Enabling this will not make your profile private."
#~ msgstr ""

#: src/view/screens/Moderation.tsx:220
msgid "Your profile and posts will not be visible to people visiting the Bluesky app or website without having an account and being logged in."
msgstr ""

#: src/view/com/auth/create/Step3.tsx:28
msgid "Your user handle"
msgstr "आपका यूजर हैंडल"<|MERGE_RESOLUTION|>--- conflicted
+++ resolved
@@ -1189,13 +1189,10 @@
 msgid "Make sure this is where you intend to go!"
 msgstr "यह सुनिश्चित करने के लिए कि आप कहाँ जाना चाहते हैं!"
 
-<<<<<<< HEAD
-=======
 #: src/view/screens/Profile.tsx:162
 msgid "Media"
 msgstr ""
 
->>>>>>> 7b686b55
 #: src/view/screens/Search/Search.tsx:503
 msgid "Menu"
 msgstr "मेनू"
@@ -1964,8 +1961,8 @@
 msgid "Sign into"
 msgstr "साइन इन करें"
 
-#: src/view/com/modals/SwitchAccount.tsx:60
-#: src/view/com/modals/SwitchAccount.tsx:63
+#: src/view/com/modals/SwitchAccount.tsx:64
+#: src/view/com/modals/SwitchAccount.tsx:67
 msgid "Sign out"
 msgstr "साइन आउट"
 
@@ -2014,7 +2011,7 @@
 
 #: src/view/com/modals/AppealLabel.tsx:101
 msgid "Submit"
-msgstr ">>>>>>> cb8a33b6 (Fix translations)"
+msgstr ""
 
 #: src/view/screens/ProfileList.tsx:597
 msgid "Subscribe"
@@ -2033,7 +2030,7 @@
 msgid "Support"
 msgstr "सहायता"
 
-#: src/view/com/modals/SwitchAccount.tsx:111
+#: src/view/com/modals/SwitchAccount.tsx:115
 msgid "Switch Account"
 msgstr "खाते बदलें"
 
@@ -2434,7 +2431,7 @@
 msgid "Your posts, likes, and blocks are public. Mutes are private."
 msgstr "आपकी पोस्ट, पसंद और ब्लॉक सार्वजनिक हैं। म्यूट निजी हैं।।"
 
-#: src/view/com/modals/SwitchAccount.tsx:78
+#: src/view/com/modals/SwitchAccount.tsx:82
 msgid "Your profile"
 msgstr "आपकी प्रोफ़ाइल"
 
