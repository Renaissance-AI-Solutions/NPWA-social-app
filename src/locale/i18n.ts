// Don't remove -force from these because detection is VERY slow on low-end Android.
// https://github.com/formatjs/formatjs/issues/4463#issuecomment-2176070577
import '@formatjs/intl-locale/polyfill-force'
import '@formatjs/intl-pluralrules/polyfill-force'
import '@formatjs/intl-numberformat/polyfill-force'
import '@formatjs/intl-pluralrules/locale-data/en'
import '@formatjs/intl-numberformat/locale-data/en'

import {useEffect} from 'react'
import {i18n} from '@lingui/core'

import {sanitizeAppLanguageSetting} from '#/locale/helpers'
import {AppLanguage} from '#/locale/languages'
import {messages as messagesCa} from '#/locale/locales/ca/messages'
import {messages as messagesDe} from '#/locale/locales/de/messages'
import {messages as messagesEn} from '#/locale/locales/en/messages'
import {messages as messagesEn_GB} from '#/locale/locales/en-GB/messages'
import {messages as messagesEs} from '#/locale/locales/es/messages'
import {messages as messagesFi} from '#/locale/locales/fi/messages'
import {messages as messagesFr} from '#/locale/locales/fr/messages'
import {messages as messagesGa} from '#/locale/locales/ga/messages'
import {messages as messagesGl} from '#/locale/locales/gl/messages'
import {messages as messagesHi} from '#/locale/locales/hi/messages'
import {messages as messagesHu} from '#/locale/locales/hu/messages'
import {messages as messagesId} from '#/locale/locales/id/messages'
import {messages as messagesIt} from '#/locale/locales/it/messages'
import {messages as messagesJa} from '#/locale/locales/ja/messages'
import {messages as messagesKo} from '#/locale/locales/ko/messages'
<<<<<<< HEAD
import {messages as messagesNl} from '#/locale/locales/nl/messages'
=======
import {messages as messagesPl} from '#/locale/locales/pl/messages'
>>>>>>> b4d07c41
import {messages as messagesPt_BR} from '#/locale/locales/pt-BR/messages'
import {messages as messagesRu} from '#/locale/locales/ru/messages'
import {messages as messagesTh} from '#/locale/locales/th/messages'
import {messages as messagesTr} from '#/locale/locales/tr/messages'
import {messages as messagesUk} from '#/locale/locales/uk/messages'
import {messages as messagesVi} from '#/locale/locales/vi/messages'
import {messages as messagesZh_CN} from '#/locale/locales/zh-CN/messages'
import {messages as messagesZh_HK} from '#/locale/locales/zh-HK/messages'
import {messages as messagesZh_TW} from '#/locale/locales/zh-TW/messages'
import {useLanguagePrefs} from '#/state/preferences'

/**
 * We do a dynamic import of just the catalog that we need
 */
export async function dynamicActivate(locale: AppLanguage) {
  switch (locale) {
    case AppLanguage.ca: {
      i18n.loadAndActivate({locale, messages: messagesCa})
      await Promise.all([
        import('@formatjs/intl-pluralrules/locale-data/ca'),
        import('@formatjs/intl-numberformat/locale-data/ca'),
      ])
      break
    }
    case AppLanguage.de: {
      i18n.loadAndActivate({locale, messages: messagesDe})
      await Promise.all([
        import('@formatjs/intl-pluralrules/locale-data/de'),
        import('@formatjs/intl-numberformat/locale-data/de'),
      ])
      break
    }
    case AppLanguage.en_GB: {
      i18n.loadAndActivate({locale, messages: messagesEn_GB})
      await Promise.all([
        import('@formatjs/intl-pluralrules/locale-data/en'),
        import('@formatjs/intl-numberformat/locale-data/en-GB'),
      ])
      break
    }
    case AppLanguage.es: {
      i18n.loadAndActivate({locale, messages: messagesEs})
      await Promise.all([
        import('@formatjs/intl-pluralrules/locale-data/es'),
        import('@formatjs/intl-numberformat/locale-data/es'),
      ])
      break
    }
    case AppLanguage.fi: {
      i18n.loadAndActivate({locale, messages: messagesFi})
      await Promise.all([
        import('@formatjs/intl-pluralrules/locale-data/fi'),
        import('@formatjs/intl-numberformat/locale-data/fi'),
      ])
      break
    }
    case AppLanguage.fr: {
      i18n.loadAndActivate({locale, messages: messagesFr})
      await Promise.all([
        import('@formatjs/intl-pluralrules/locale-data/fr'),
        import('@formatjs/intl-numberformat/locale-data/fr'),
      ])
      break
    }
    case AppLanguage.ga: {
      i18n.loadAndActivate({locale, messages: messagesGa})
      await Promise.all([
        import('@formatjs/intl-pluralrules/locale-data/ga'),
        import('@formatjs/intl-numberformat/locale-data/ga'),
      ])
      break
    }
    case AppLanguage.gl: {
      i18n.loadAndActivate({locale, messages: messagesGl})
      await Promise.all([
        import('@formatjs/intl-pluralrules/locale-data/gl'),
        import('@formatjs/intl-numberformat/locale-data/gl'),
      ])
      break
    }
    case AppLanguage.hi: {
      i18n.loadAndActivate({locale, messages: messagesHi})
      await Promise.all([
        import('@formatjs/intl-pluralrules/locale-data/hi'),
        import('@formatjs/intl-numberformat/locale-data/hi'),
      ])
      break
    }
    case AppLanguage.hu: {
      i18n.loadAndActivate({locale, messages: messagesHu})
      await Promise.all([
        import('@formatjs/intl-pluralrules/locale-data/hu'),
        import('@formatjs/intl-numberformat/locale-data/hu'),
      ])
      break
    }
    case AppLanguage.id: {
      i18n.loadAndActivate({locale, messages: messagesId})
      await Promise.all([
        import('@formatjs/intl-pluralrules/locale-data/id'),
        import('@formatjs/intl-numberformat/locale-data/id'),
      ])
      break
    }
    case AppLanguage.it: {
      i18n.loadAndActivate({locale, messages: messagesIt})
      await Promise.all([
        import('@formatjs/intl-pluralrules/locale-data/it'),
        import('@formatjs/intl-numberformat/locale-data/it'),
      ])
      break
    }
    case AppLanguage.ja: {
      i18n.loadAndActivate({locale, messages: messagesJa})
      await Promise.all([
        import('@formatjs/intl-pluralrules/locale-data/ja'),
        import('@formatjs/intl-numberformat/locale-data/ja'),
      ])
      break
    }
    case AppLanguage.ko: {
      i18n.loadAndActivate({locale, messages: messagesKo})
      await Promise.all([
        import('@formatjs/intl-pluralrules/locale-data/ko'),
        import('@formatjs/intl-numberformat/locale-data/ko'),
      ])
      break
    }
<<<<<<< HEAD
    case AppLanguage.nl: {
      i18n.loadAndActivate({locale, messages: messagesNl})
      await Promise.all([
        import('@formatjs/intl-pluralrules/locale-data/nl'),
        import('@formatjs/intl-numberformat/locale-data/nl'),
=======
    case AppLanguage.pl: {
      i18n.loadAndActivate({locale, messages: messagesPl})
      await Promise.all([
        import('@formatjs/intl-pluralrules/locale-data/pl'),
        import('@formatjs/intl-numberformat/locale-data/pl'),
>>>>>>> b4d07c41
      ])
      break
    }
    case AppLanguage.pt_BR: {
      i18n.loadAndActivate({locale, messages: messagesPt_BR})
      await Promise.all([
        import('@formatjs/intl-pluralrules/locale-data/pt'),
        import('@formatjs/intl-numberformat/locale-data/pt'),
      ])
      break
    }
    case AppLanguage.ru: {
      i18n.loadAndActivate({locale, messages: messagesRu})
      await Promise.all([
        import('@formatjs/intl-pluralrules/locale-data/ru'),
        import('@formatjs/intl-numberformat/locale-data/ru'),
      ])
      break
    }
    case AppLanguage.th: {
      i18n.loadAndActivate({locale, messages: messagesTh})
      await Promise.all([
        import('@formatjs/intl-pluralrules/locale-data/th'),
        import('@formatjs/intl-numberformat/locale-data/th'),
      ])
      break
    }
    case AppLanguage.tr: {
      i18n.loadAndActivate({locale, messages: messagesTr})
      await Promise.all([
        import('@formatjs/intl-pluralrules/locale-data/tr'),
        import('@formatjs/intl-numberformat/locale-data/tr'),
      ])
      break
    }
    case AppLanguage.uk: {
      i18n.loadAndActivate({locale, messages: messagesUk})
      await Promise.all([
        import('@formatjs/intl-pluralrules/locale-data/uk'),
        import('@formatjs/intl-numberformat/locale-data/uk'),
      ])
      break
    }
    case AppLanguage.vi: {
      i18n.loadAndActivate({locale, messages: messagesVi})
      await Promise.all([
        import('@formatjs/intl-pluralrules/locale-data/vi'),
        import('@formatjs/intl-numberformat/locale-data/vi'),
      ])
      break
    }
    case AppLanguage.zh_CN: {
      i18n.loadAndActivate({locale, messages: messagesZh_CN})
      await Promise.all([
        import('@formatjs/intl-pluralrules/locale-data/zh'),
        import('@formatjs/intl-numberformat/locale-data/zh'),
      ])
      break
    }
    case AppLanguage.zh_HK: {
      i18n.loadAndActivate({locale, messages: messagesZh_HK})
      await Promise.all([
        import('@formatjs/intl-pluralrules/locale-data/zh'),
        import('@formatjs/intl-numberformat/locale-data/zh'),
      ])
      break
    }
    case AppLanguage.zh_TW: {
      i18n.loadAndActivate({locale, messages: messagesZh_TW})
      await Promise.all([
        import('@formatjs/intl-pluralrules/locale-data/zh'),
        import('@formatjs/intl-numberformat/locale-data/zh'),
      ])
      break
    }
    default: {
      i18n.loadAndActivate({locale, messages: messagesEn})
      break
    }
  }
}

export function useLocaleLanguage() {
  const {appLanguage} = useLanguagePrefs()
  useEffect(() => {
    dynamicActivate(sanitizeAppLanguageSetting(appLanguage))
  }, [appLanguage])
}<|MERGE_RESOLUTION|>--- conflicted
+++ resolved
@@ -26,11 +26,8 @@
 import {messages as messagesIt} from '#/locale/locales/it/messages'
 import {messages as messagesJa} from '#/locale/locales/ja/messages'
 import {messages as messagesKo} from '#/locale/locales/ko/messages'
-<<<<<<< HEAD
 import {messages as messagesNl} from '#/locale/locales/nl/messages'
-=======
 import {messages as messagesPl} from '#/locale/locales/pl/messages'
->>>>>>> b4d07c41
 import {messages as messagesPt_BR} from '#/locale/locales/pt-BR/messages'
 import {messages as messagesRu} from '#/locale/locales/ru/messages'
 import {messages as messagesTh} from '#/locale/locales/th/messages'
@@ -159,19 +156,18 @@
       ])
       break
     }
-<<<<<<< HEAD
     case AppLanguage.nl: {
       i18n.loadAndActivate({locale, messages: messagesNl})
       await Promise.all([
         import('@formatjs/intl-pluralrules/locale-data/nl'),
         import('@formatjs/intl-numberformat/locale-data/nl'),
-=======
+      ])
+      break
     case AppLanguage.pl: {
       i18n.loadAndActivate({locale, messages: messagesPl})
       await Promise.all([
         import('@formatjs/intl-pluralrules/locale-data/pl'),
         import('@formatjs/intl-numberformat/locale-data/pl'),
->>>>>>> b4d07c41
       ])
       break
     }
