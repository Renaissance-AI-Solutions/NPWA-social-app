--- conflicted
+++ resolved
@@ -1,10 +1,5 @@
 export type Gate =
   // Keep this alphabetic please.
-<<<<<<< HEAD
-  'debug_show_feedcontext' | 'suggested_feeds_interstitial'
-=======
   | 'debug_show_feedcontext'
   | 'suggested_feeds_interstitial'
-  | 'ten_million_dialog'
-  | 'video_upload' // upload videos
->>>>>>> b47bac96
+  | 'ten_million_dialog'