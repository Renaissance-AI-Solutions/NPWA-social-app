--- conflicted
+++ resolved
@@ -1,32 +1,23 @@
 import {makeAutoObservable} from 'mobx'
+import {AppBskyFeedDefs} from '@atproto/api'
 import {RootStoreModel} from '../root-store'
 import {ProfileModel} from '../content/profile'
 import {PostsFeedModel} from '../feeds/posts'
-<<<<<<< HEAD
 import {ActorFeedsModel} from '../feeds/algo/actor'
-import {AppBskyFeedDefs} from '@atproto/api'
-=======
 import {ListsListModel} from '../lists/lists-list'
->>>>>>> 0ca09613
 
 export enum Sections {
   Posts = 'Posts',
   PostsWithReplies = 'Posts & replies',
-<<<<<<< HEAD
   CustomAlgorithms = 'Algos',
-=======
   Lists = 'Lists',
->>>>>>> 0ca09613
 }
 
 const USER_SELECTOR_ITEMS = [
   Sections.Posts,
   Sections.PostsWithReplies,
-<<<<<<< HEAD
   Sections.CustomAlgorithms,
-=======
   Sections.Lists,
->>>>>>> 0ca09613
 ]
 
 export interface ProfileUiParams {
@@ -41,11 +32,8 @@
   // data
   profile: ProfileModel
   feed: PostsFeedModel
-<<<<<<< HEAD
   algos: ActorFeedsModel
-=======
   lists: ListsListModel
->>>>>>> 0ca09613
 
   // ui state
   selectedViewIndex = 0
@@ -67,17 +55,11 @@
       actor: params.user,
       limit: 10,
     })
-<<<<<<< HEAD
     this.algos = new ActorFeedsModel(rootStore, {actor: params.user})
-  }
-
-  get currentView(): PostsFeedModel | ActorFeedsModel {
-=======
     this.lists = new ListsListModel(rootStore, params.user)
   }
 
-  get currentView(): PostsFeedModel | ListsListModel {
->>>>>>> 0ca09613
+  get currentView(): PostsFeedModel | ActorFeedsModel | ListsListModel {
     if (
       this.selectedView === Sections.Posts ||
       this.selectedView === Sections.PostsWithReplies
